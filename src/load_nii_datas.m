--- conflicted
+++ resolved
@@ -1,8 +1,22 @@
-<<<<<<< HEAD
 function [dat,hdr,list] = load_nii_datas(filename,untouch)
-=======
-function [dat,hdr, list] = load_nii_datas(filename,untouch)
->>>>>>> 82b38d80
+% [dat,hdr,list] = load_nii_datas(filename,untouch) loads nifti files
+% if multiple files, the first image is used as reference
+% INPUT
+%   filename        char (handles wildcards **/ and *) or cell array of char
+%   untouch         if false or empty, matrix is rotated to be in LPI
+%                    orientation
+%
+% OUTPUT
+%   dat             cell array of 4D matrix
+%   hdr             header of the reference image (first image)
+%   list            cell array of char listing filenames (useful if wildcards were used)
+%
+% EXAMPLE
+%   [dat,hdr,list] = load_nii_datas('**\*.nii.gz')
+%   img = cat(5,dat{:});
+%   img = mean(img,5);
+%   save_nii_datas(img,hdr,'Tmean.nii.gz')
+
 if ~isdeployed
     A = which('nii_tool');
     if isempty(A)
