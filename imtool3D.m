classdef imtool3D < handle
    %This is a image slice viewer with built in scroll, contrast, zoom and
    %ROI tools. 
    %
    %   Use this class to place a self-contained image viewing panel within
    %   a GUI (or any figure). Similar to imtool but with slice scrolling.
    %   Only designed to view grayscale (intensity) images. Use the mouse
    %   to control how the image is displayed. A left click allows window
    %   and leveling, a right click is for panning, and a middle click is
    %   for zooming. Also the scroll wheel can be used to scroll through
    %   slices.
    %----------------------------------------------------------------------
    %Inputs:
    %
    %   I           An m x n x k image array of grayscale values. Default
    %               is a 100x100x3 random noise image.
    %   position    The position of the panel containing the image and all
    %               the tools. Format is [xmin ymin width height]. Default
    %               position is [0 0 1 1] (units = normalized). See the
    %               setPostion and setUnits methods to change the postion
    %               or units.
    %   h           Handle of the parent figure. If no handles is provided,
    %               a new figure will be created.
    %   range       The display range of the image. Format is [min max].
    %               The range can be adjusted with the contrast tool or
    %               with the setRange method. Default is [min(I) max(I)].
    %----------------------------------------------------------------------
    %Output:
    %
    %   tool        The imtool3D object. Use this object as input to the
    %               class methods described below.
    %----------------------------------------------------------------------
    %Constructor Syntax
    %
    %tool = imtool3d() creates an imtool3D panel in the current figure with
    %a random noise image. Returns the imtool3D object.
    %
    %tool = imtool3d(I) sets the image of the imtool3D panel.
    %
    %tool = imtool3D(I,position) sets the position of the imtool3D panel
    %within the current figure. The default units are normalized.
    %
    %tool = imtool3D(I,position,h) puts the imtool3D panel in the figure
    %specified by the handle h.
    %
    %tool = imtool3D(I,position,h,range) sets the display range of the
    %image according to range=[min max].
    %
    %tool = imtool3D(I,position,h,range,tools) lets the scroll wheel
    %properly sync if you are displaying multiple imtool3D objects in the
    %same figure.
    %
    %tool = imtool3D(I,position,h,range,tools,mask) allows you to overlay a
    %semitransparent binary mask on the image data.
    %
    %Note that you can pass an empty matrix for any input variable to have
    %the constructor use default values. ex. tool=imtool3D([],[],h,[]).
    %----------------------------------------------------------------------
    %Methods:
    %
    %   setImage(tool, I) displays a new image.
    %
    %   I = getImage(tool) returns the image being shown by the tool
    %
    %   setMask(tool,mask) replaces the overlay mask with a new one
    %
    %   setAlpha(tool,alpha) sets the transparency of the overlaid mask
    %
    %   alpha = getAlpha(tool) gets the current transparency of the
    %   overlaid mask
    %
    %   setPostion(tool,position) sets the position of tool.
    %
    %   position = getPosition(tool) returns the position of the tool
    %   relative to its parent figure.
    %
    %   setUnits(tool,Units) sets the units of the position of tool. See
    %   uipanel properties for possible unit strings.
    %
    %   units = getUnits(tool) returns the units of used for the position
    %   of the tool.
    %
    %   handles = getHandles(tool) returns a structured variable, handles,
    %   which contains all the handles to the various objects used by
    %   imtool3D.
    %
    %   setDisplayRange(tool,range) sets the display range of the image.
    %   see the 'Clim' property of an Axes object for details.
    %
    %   range=getDisplayRange(tool) returns the current display range of
    %   the image.
    %
    %   setWindowLevel(tool,W,L) sets the display range of the image in
    %   terms of its window (diff(range)) and level (mean(range)).
    %
    %   [W,L] = getWindowLevel(tool) returns the display range of the image
    %   in terms of its window (W) and level (L)
    %
    %   setCurrentSlice(tool,slice) sets the current displayed slice.
    %
    %   slice = getCurrentSlice(tool) returns the currently displayed
    %   slice number.
    %
    %----------------------------------------------------------------------
    %Notes:
    %
    %   Author: Justin Solomon, July, 26 2013 (Latest update April, 16,
    %   2016)
    %
    %   Contact: justin.solomon@duke.edu
    %
    %   Current Version 2.4
    %   Version Notes:
    %                   1.1-added method to get information about the
    %                   currently selected ROI.
    %
    %                   2.0- Completely redesigned the tool. Window and
    %                   leveleing, pan, and zoom are now done with the
    %                   mouse as is standard in most medical image viewers.
    %                   Also the overall astestic design of the tool is
    %                   improved with a new black theme. Added ability to
    %                   change the colormap of the image. Also when
    %                   resizing the figure, the tool behaves better and
    %                   maintains maximum viewing area for the image while
    %                   keeping the tool buttons correctly sized.
    %                   IMPORTANT: Any code that worked with the version
    %                   1.0 may not be compatible with version 2.0.
    %
    %                   2.1- Added crop tool, help button, and button that
    %                   resets the pan and zoom settings to show the entire
    %                   image (useful when you're zoomed in and you just
    %                   want to zoom out quickly. Also made the window and
    %                   level adjustable by draging the lines on the
    %                   histogram
    %
    %                   2.2- Added support for Matlab 2014b. Added ability
    %                   to overlay a semi-transparent binary mask on the
    %                   image data. Useful to visiulize segmented data.
    %
    %                   2.3- Simplified the ROI tools. imtool3D no longer
    %                   relies on MATLAB'S imroi classes, rather I've made
    %                   a set of ROI classes just for imtool3D. This
    %                   greatly simplifies the integration of the ROI
    %                   tools. You can export and delete the ROIs directly
    %                   from their context menus.
    %
    %                   2.3.1- Make sure the figure is centered when
    %                   creating an imtool3D object in a new figure
    % 
    %                   2.3.2- Squished a few bugs for older Matlab
    %                   versions. Added method to set and get the
    %                   transparency of the overlaid mask. Refined the
    %                   panning and zooming.
    %
    %                   2.3.3- Fixed a bug with the cropping function
    %
    %                   2.3.4- Added check box to toggle on and off the
    %                   mask overlay. Fixed a bug with the interactive
    %                   window and leveling using the histogram view. Added
    %                   a paint brush to allow user to quickly segment
    %                   something
    %
    %                   2.4- Added methods to get the min, max, and range
    %                   of pixel values. Updated the window and leveling to
    %                   be adaptive to the dynamic range of the image data.
    %                   Should work well if the range is small or large.
    %
    %                   2.4.1- fixed a small bug related to windowing with
    %                   the mouse.
    %
    %                   2.4.2- Added a "smart" paint brush which helps to
    %                   segment borders cleanly.
    %   
    %   Created in MATLAB_R2015b
    %
    %   Requires the image processing toolbox
    
    properties (SetAccess = private, GetAccess = private)
        I            %Image data (MxNxKxTxV) matrix of image data
        Nvol         % Current volume
        Ntime        % Current time
        range        % Range of images
        Climits      % Current color limits (Clim) to display images in I (cell)
        mask         %Indexed mask that can be overlaid on the image data
        maskHistory  %History of mask  for undo
        maskSelected %Index of the selected mask color
        lockMask     %Lock other mask colors
        maskColor    %Nx3 vector specifying the RGB color of the overlaid mask. Default is red (i.e., [1 0 0]);
        handles      %Structured variable with all the handles
        centers      %list of bin centers for histogram
        alpha        %transparency of the overlaid mask (default is .2)
        aspectRatio = [1 1 1];
        viewplane    = 3; % Direction of the 3rd dimension 
        
        
    end
    
    properties
        windowSpeed=2; %Ratio controls how fast the window and level change when you change them with the mouse
        upsample = false;
        upsampleMethod = 'lanczos3'; %Can be any of {'bilinear','bicubic','box','triangle','cubic','lanczos2','lanczos3'}
        Visible = true;              %lets the user hide the imtool3D panel
        brushsize = 5;
    end
    
    properties (Dependent = true)
        rescaleFactor %This is the screen pixels/image pixels. used to resample image data when being displayed
    end
    
    events
        newImage
        maskChanged
        maskUndone
        newMousePos
        newSlice
    end
     
    methods
        
        function tool = imtool3D(varargin)  %Constructor
            if ~isdeployed
                addpath(genpath(fullfile(fileparts(mfilename('fullpath')),'External')))
                addpath(genpath(fullfile(fileparts(mfilename('fullpath')),'src')))
            end
            
            % Parse Inputs
            [I, position, h, range, tools, mask, enableHist] = parseinputs(varargin{:});
            
            % display figure
            if isempty(h)
                h=figure;
                set(h,'Toolbar','none','Menubar','none','NextPlot','new')
                set(h,'Units','Pixels');
                pos=get(h,'Position');
                Af=pos(3)/pos(4);   %input Ratio of the figure
                AI=size(I,2)/size(I,1); %input Ratio of the image
                if Af>AI    %Figure is too wide, make it taller to match
                   pos(4)=pos(3)/AI; 
                elseif Af<AI    %Figure is too long, make it wider to match
                    pos(3)=AI*pos(4);
                end
                
                %set minimal size
                pos(3)=max(600,pos(3));
                pos(4)=max(500,pos(4));
                
                %make sure the figure is centered
                screensize = get(0,'ScreenSize');
                pos(1) = ceil((screensize(3)-pos(3))/2);
                pos(2) = ceil((screensize(4)-pos(4))/2); 
                set(h,'Position',pos)
                set(h,'Units','normalized');
            end
                        
            %find the parent figure handle if the given parent is not a
            %figure
            if ~strcmp(get(h,'type'),'figure')
                fig = getParentFigure(h);
            else
                fig = h;
            end
            
            %--------------------------------------------------------------
            tool.lockMask = true;
            tool.handles.fig=fig;
            tool.handles.parent = h;
            tool.maskColor = [  0     0     0;
                                1     0     0;
                                1     1     0;
                                0     1     0;
                                0     1     1;
                                0     0     1;
                                1     0     1];
            tool.maskSelected = 1;
            tool.maskHistory  = cell(1,10);
            tool.alpha = .2;
            tool.Nvol = 1;
            tool.Ntime = 1;
            
            %Create the panels and slider
            w=30; %Pixel width of the side panels
            h=110; %Pixel height of the histogram panel
            wbutt=20; %Pixel size of the buttons
            tool.handles.Panels.Large   =   uipanel(tool.handles.parent,'Units','normalized','Position',position,'Title','','Tag','imtool3D'); 
            pos=getpixelposition(tool.handles.parent); pos(1) = pos(1)+position(1)*pos(3); pos(2) = pos(2)+position(2)*pos(4); pos(3) = pos(3)*position(3); pos(4) = pos(4)*position(4); 
            tool.handles.Panels.Hist   =   uipanel(tool.handles.Panels.Large,'Units','Pixels','Position',[w pos(4)-w-h pos(3)-2*w h],'Title','');
            tool.handles.Panels.Image   =   uipanel(tool.handles.Panels.Large,'Units','Pixels','Position',[w w pos(3)-2*w pos(4)-2*w],'Title','');
            tool.handles.Panels.Tools   =   uipanel(tool.handles.Panels.Large,'Units','Pixels','Position',[0 pos(4)-w pos(3) w],'Title','');
            tool.handles.Panels.ROItools    =   uipanel(tool.handles.Panels.Large,'Units','Pixels','Position',[pos(3)-w  w w pos(4)-2*w],'Title','');
            tool.handles.Panels.Slider  =   uipanel(tool.handles.Panels.Large,'Units','Pixels','Position',[0 w w pos(4)-2*w],'Title','');
            tool.handles.Panels.Info   =   uipanel(tool.handles.Panels.Large,'Units','Pixels','Position',[0 0 pos(3) w],'Title','');
            try
                set(cell2mat(struct2cell(tool.handles.Panels)),'BackgroundColor','k','ForegroundColor','w','HighlightColor','k')
            catch
                objarr=struct2cell(tool.handles.Panels);
                objarr=[objarr{:}];
                set(objarr,'BackgroundColor','k','ForegroundColor','w','HighlightColor','k');
            end
            
            
            %Create Slider for scrolling through image stack
            tool.handles.Slider         =   uicontrol(tool.handles.Panels.Slider,'Style','Slider','Units','Normalized','Position',[0 0 1 1],'TooltipString','Change Slice (can use scroll wheel also)');
            fun=@(scr,evnt)multipleScrollWheel(scr,evnt,[tool tools]);
            set(tool.handles.fig,'WindowScrollWheelFcn',fun);
           
            
            %Create image axis
            tool.handles.Axes           =   axes('Position',[0 0 1 1],'Parent',tool.handles.Panels.Image,'Color','none');
            tool.handles.I              =   imshow(zeros(3,3),[0 1],'Parent',tool.handles.Axes); hold on;
            set(tool.handles.I,'Clipping','off')
            view(tool.handles.Axes,-90,90);
            set(tool.handles.Axes,'XLimMode','manual','YLimMode','manual','Clipping','off');
            
            
            %Set up the binary mask viewer
            im = ind2rgb(zeros(3,3),tool.maskColor);
            tool.handles.mask           =   imshow(im);
            set(tool.handles.Axes,'Position',[0 0 1 1],'Color','none','XColor','r','YColor','r','GridLineStyle','--','LineWidth',1.5,'XTickLabel','','YTickLabel','');
            axis off
            grid off
            axis fill
            
            
            %Set up image info display
            tool.handles.Info=uicontrol(tool.handles.Panels.Info,'Style','text','String','(x,y) val','Units','Normalized','Position',[0 .1 .5 .8],'BackgroundColor','k','ForegroundColor','w','FontSize',12,'HorizontalAlignment','Left');
            fun=@(src,evnt)getImageInfo(src,evnt,tool);
            set(tool.handles.fig,'WindowButtonMotionFcn',fun);
            tool.handles.SliceText=uicontrol(tool.handles.Panels.Info,'Style','text','String',['Vol: 1/' num2str(size(I,5)) '    Time: 1/' num2str(size(I,4)) '    Slice: 1/' num2str(size(I,tool.viewplane))],'Units','Normalized','Position',[.5 .1 .48 .8],'BackgroundColor','k','ForegroundColor','w','FontSize',12,'HorizontalAlignment','Right', 'TooltipString', 'Use arrows to navigate through time (4th dim) and volumes (5th dim)');

            %Set up mouse button controls
            fun=@(hObject,eventdata) imageButtonDownFunction(hObject,eventdata,tool);
            set(tool.handles.mask,'ButtonDownFcn',fun)
            set(tool.handles.I,'ButtonDownFcn',fun)
            
            %create the tool buttons
            wp=w;
            w=wbutt;
            buff=(wp-w)/2;
            
            %Create the histogram plot
            %set(tool.handles.Panels.Image,'Visible','off')
            if enableHist
                tool.handles.HistAxes           =   axes('Position',[.025 .15 .95 .55],'Parent',tool.handles.Panels.Hist);
                tool.handles.HistLine=plot([0 1],[0 1],'-w','LineWidth',1);
                set(tool.handles.HistAxes,'Color','none','XColor','w','YColor','w','FontSize',9,'YTick',[])
                axis on
                hold on
                axis fill
                xlim(get(gca,'Xlim'))
                tool.handles.Histrange(1)=plot([0 0 0],[0 .5 1],'.-r');
                tool.handles.Histrange(2)=plot([1 1 1],[0 .5 1],'.-r');
                tool.handles.Histrange(3)=plot([0.5 0.5 0.5],[0 .5 1],'.--r');
                tool.handles.HistImageAxes           =   axes('Position',[.025 .75 .95 .2],'Parent',tool.handles.Panels.Hist);
                set(tool.handles.HistImageAxes,'Units','Pixels'); pos=get(tool.handles.HistImageAxes,'Position'); set(tool.handles.HistImageAxes,'Units','Normalized');
                tool.handles.HistImage=imshow(repmat(linspace(0,1,256),[round(pos(4)) 1]),[0 1]);
                set(tool.handles.HistImageAxes,'XColor','w','YColor','w','XTick',[],'YTick',[])
                axis on;
                box on;
                axis normal
                fun = @(hObject,evnt)histogramButtonDownFunction(hObject,evnt,tool,1);
                set(tool.handles.Histrange(1),'ButtonDownFcn',fun);
                fun = @(hObject,evnt)histogramButtonDownFunction(hObject,evnt,tool,2);
                set(tool.handles.Histrange(2),'ButtonDownFcn',fun);
                fun = @(hObject,evnt)histogramButtonDownFunction(hObject,evnt,tool,3);
                set(tool.handles.Histrange(3),'ButtonDownFcn',fun);
                
                %Create histogram checkbox
                tool.handles.Tools.Hist     =   uicontrol(tool.handles.Panels.Tools,'Style','Checkbox','String','Hist?','Position',[buff buff 2.5*w w],'TooltipString','Show Histogram','BackgroundColor','k','ForegroundColor','w');
                fun=@(hObject,evnt) ShowHistogram(hObject,evnt,tool,wp,h);
                set(tool.handles.Tools.Hist,'Callback',fun)
                lp=buff+2.5*w;
            else
                lp=buff;
            end
            
            %Set up the resize function
            fun=@(x,y) panelResizeFunction(x,y,tool,wp,h,wbutt);
            set(tool.handles.Panels.Large,'ResizeFcn',fun)

            
            %Create window and level boxes
            tool.handles.Tools.TL       =   uicontrol(tool.handles.Panels.Tools,'Style','text','String','L','Position',[lp+buff buff w w],'BackgroundColor','k','ForegroundColor','w','TooltipString',sprintf('Intensity Window Lower Bound\n(left click and drag on the image to control window width and level)'));
            tool.handles.Tools.L        =   uicontrol(tool.handles.Panels.Tools,'Style','Edit','String','0','Position',[lp+buff+w buff 2*w w],'TooltipString',sprintf('Intensity Window Lower Bound\n(left click and drag on the image to control window width and level)'),'BackgroundColor',[.2 .2 .2],'ForegroundColor','w'); 
            tool.handles.Tools.TU       =   uicontrol(tool.handles.Panels.Tools,'Style','text','String','U','Position',[lp+2*buff+3*w buff w w],'BackgroundColor','k','ForegroundColor','w','TooltipString',sprintf('Intensity Window Upper Bound\n(left click and drag on the image to control window width and level)'));
            tool.handles.Tools.U        =   uicontrol(tool.handles.Panels.Tools,'Style','Edit','String','1','Position',[lp+2*buff+4*w buff 2*w w],'TooltipString',sprintf('Intensity Window Upper Bound\n(left click and drag on the image to control window width and level)'),'BackgroundColor',[.2 .2 .2],'ForegroundColor','w');
            lp=lp+buff+7*w;
            
            %Creat window and level callbacks
            fun=@(hobject,evnt) WindowLevel_callback(hobject,evnt,tool);
            set(tool.handles.Tools.L,'Callback',fun);
            set(tool.handles.Tools.U,'Callback',fun);
            
            %Create view restore button
            tool.handles.Tools.ViewRestore           =   uicontrol(tool.handles.Panels.Tools,'Style','pushbutton','String','','Position',[lp buff w w],'TooltipString',sprintf('Reset Pan and Zoom\n(Right Click (Ctrl+Click) to Pan and Middle (Shift+Click) Click to zoom)'));
            [iptdir, MATLABdir] = ipticondir;
            icon_save = makeToolbarIconFromPNG([iptdir '/overview_zoom_in.png']);
            set(tool.handles.Tools.ViewRestore,'CData',icon_save);
            fun=@(hobject,evnt) resetViewCallback(hobject,evnt,tool);
            set(tool.handles.Tools.ViewRestore,'Callback',fun)
            lp=lp+w+2*buff;
            
            %Create grid checkbox and grid lines
            tool.handles.Tools.Grid           =   uicontrol(tool.handles.Panels.Tools,'Style','checkbox','String','Grid?','Position',[lp buff 2.5*w w],'BackgroundColor','k','ForegroundColor','w');
            nGrid=7;
            nMinor=4;
            x=linspace(1,size(I,2),nGrid);
            y=linspace(1,size(I,1),nGrid);
            hold(tool.handles.Axes, 'on');
            tool.handles.grid=[];
            gColor=[255 38 38]./256;
            mColor=[255 102 102]./256;
            for i=1:nGrid
                tool.handles.grid(end+1)=plot(tool.handles.Axes,[.5 size(I,2)-.5],[y(i) y(i)],'-','LineWidth',1.2,'HitTest','off','Color',gColor);
                tool.handles.grid(end+1)=plot(tool.handles.Axes,[x(i) x(i)],[.5 size(I,1)-.5],'-','LineWidth',1.2,'HitTest','off','Color',gColor);
                if i<nGrid
                    xm=linspace(x(i),x(i+1),nMinor+2); xm=xm(2:end-1);
                    ym=linspace(y(i),y(i+1),nMinor+2); ym=ym(2:end-1);
                    for j=1:nMinor
                        tool.handles.grid(end+1)=plot(tool.handles.Axes,[.5 size(I,2)-.5],[ym(j) ym(j)],'-r','LineWidth',.9,'HitTest','off','Color',mColor);
                        tool.handles.grid(end+1)=plot(tool.handles.Axes,[xm(j) xm(j)],[.5 size(I,1)-.5],'-r','LineWidth',.9,'HitTest','off','Color',mColor);
                    end
                end
            end
            tool.handles.grid(end+1)=scatter(tool.handles.Axes,.5+size(I,2)/2,.5+size(I,1)/2,'r','filled');
            set(tool.handles.grid,'Visible','off')
            fun=@(hObject,evnt) toggleGrid(hObject,evnt,tool);
            set(tool.handles.Tools.Grid,'Callback',fun)
            set(tool.handles.Tools.Grid,'TooltipString','Toggle Gridlines')
            lp=lp+2.5*w;
            
            %Create the mask view switch
            tool.handles.Tools.Mask           =   uicontrol(tool.handles.Panels.Tools,'Style','checkbox','String','Mask?','Position',[lp buff 3*w w],'BackgroundColor','k','ForegroundColor','w','TooltipString','Toggle Binary Mask (spacebar)','Value',1);
            fun=@(hObject,evnt) toggleMask(hObject,evnt,tool);
            set(tool.handles.Tools.Mask,'Callback',fun)
            lp=lp+3*w;
            
            %Create colormap pulldown menu
            mapNames={'Gray','Parula','Jet','HSV','Hot','Cool','Spring','Summer','Autumn','Winter','Bone','Copper','Pink','Lines','colorcube','flag','prism','white'};
            tool.handles.Tools.Color          =   uicontrol(tool.handles.Panels.Tools,'Style','popupmenu','String',mapNames,'Position',[lp buff 3.5*w w]);
            fun=@(hObject,evnt) changeColormap(hObject,evnt,tool);
            set(tool.handles.Tools.Color,'Callback',fun)
            set(tool.handles.Tools.Color,'TooltipString','Select a colormap')
            lp=lp+3.5*w+buff;
            
            %Create save button
            tool.handles.Tools.SaveOptions    =   uicontrol(tool.handles.Panels.Tools,'Style','popupmenu','String',{'Mask','Image'},'Position',[lp buff 3*w w]);
            lp=lp+3*w;
            tool.handles.Tools.Save           =   uicontrol(tool.handles.Panels.Tools,'Style','pushbutton','String','','Position',[lp buff w w]);
            lp=lp+w+buff;
            icon_save = makeToolbarIconFromPNG([MATLABdir '/file_save.png']);
            set(tool.handles.Tools.Save,'CData',icon_save);
            fun=@(hObject,evnt) saveImage(tool);
            set(tool.handles.Tools.Save,'Callback',fun)
            set(tool.handles.Tools.Save,'TooltipString','Save Mask or Image')
            
            %Create viewplane button
            tool.handles.Tools.ViewPlane    =   uicontrol(tool.handles.Panels.Tools,'Style','popupmenu','String',{'Axial','Sagittal','Coronal'},'Position',[lp buff 3.5*w w],'Value',4-tool.viewplane);
            lp=lp+3.5*w+buff;
            fun=@(hObject,evnt) setviewplane(tool,hObject);
            set(tool.handles.Tools.ViewPlane,'Callback',fun)
            
            %Create mask2poly button
            tool.handles.Tools.mask2poly             =   uicontrol(tool.handles.Panels.ROItools,'Style','pushbutton','String','','Position',[buff buff w w],'TooltipString','Mask2Poly');
            icon_profile = makeToolbarIconFromPNG([MATLABdir '/linkproduct.png']);
            set(tool.handles.Tools.mask2poly ,'Cdata',icon_profile)
            fun=@(hObject,evnt) mask2polyImageCallback(hObject,evnt,tool);
            set(tool.handles.Tools.mask2poly ,'Callback',fun)
            addlistener(tool,'newSlice',@tool.SliceEvents);

            %Create Circle ROI button
            tool.handles.Tools.CircleROI           =   uicontrol(tool.handles.Panels.ROItools,'Style','pushbutton','String','','Position',[buff buff+w w w],'TooltipString','Create Elliptical ROI');
            icon_ellipse = makeToolbarIconFromPNG([MATLABdir '/tool_shape_ellipse.png']);
            set(tool.handles.Tools.CircleROI,'Cdata',icon_ellipse)
            fun=@(hObject,evnt) measureImageCallback(hObject,evnt,tool,'ellipse');
            set(tool.handles.Tools.CircleROI,'Callback',fun)
            
            %Create Square ROI button
            tool.handles.Tools.SquareROI           =   uicontrol(tool.handles.Panels.ROItools,'Style','pushbutton','String','','Position',[buff buff+2*w w w],'TooltipString','Create Rectangular ROI');
            icon_rect = makeToolbarIconFromPNG([MATLABdir '/tool_shape_rectangle.png']);
            set(tool.handles.Tools.SquareROI,'Cdata',icon_rect)
            fun=@(hObject,evnt) measureImageCallback(hObject,evnt,tool,'rectangle');
            set(tool.handles.Tools.SquareROI,'Callback',fun)
            
            %Create Polygon ROI button
            tool.handles.Tools.PolyROI             =   uicontrol(tool.handles.Panels.ROItools,'Style','pushbutton','String','\_/','Position',[buff buff+3*w w w],'TooltipString','Create Polygon ROI');
            fun=@(hObject,evnt) measureImageCallback(hObject,evnt,tool,'polygon');
            set(tool.handles.Tools.PolyROI,'Callback',fun)
            
            %Create line profile button
            tool.handles.Tools.Ruler             =   uicontrol(tool.handles.Panels.ROItools,'Style','pushbutton','String','','Position',[buff buff+4*w w w],'TooltipString','Measure Distance');
            icon_distance = makeToolbarIconFromPNG([MATLABdir '/tool_line.png']);
            set(tool.handles.Tools.Ruler,'CData',icon_distance);
            fun=@(hObject,evnt) measureImageCallback(hObject,evnt,tool,'profile');
            set(tool.handles.Tools.Ruler,'Callback',fun)

            %Create smooth3 button
            tool.handles.Tools.smooth3             =   uicontrol(tool.handles.Panels.ROItools,'Style','pushbutton','String','','Position',[buff buff+5*w w w],'TooltipString','Smooth Mask in 3D');
            icon_profile = makeToolbarIconFromPNG('icon_smooth3.png');
            set(tool.handles.Tools.smooth3 ,'Cdata',icon_profile)
            fun=@(hObject,evnt) smooth3Callback(hObject,evnt,tool);
            set(tool.handles.Tools.smooth3 ,'Callback',fun)

            %Create maskinterp button
            tool.handles.Tools.maskinterp             =   uicontrol(tool.handles.Panels.ROItools,'Style','pushbutton','String','','Position',[buff buff+6*w w w],'TooltipString','Interp Mask');
            icon_profile = makeToolbarIconFromPNG('icon_interpmask.png');
            set(tool.handles.Tools.maskinterp ,'Cdata',icon_profile)
            fun=@(hObject,evnt) maskinterpImageCallback(hObject,evnt,tool);
            set(tool.handles.Tools.maskinterp ,'Callback',fun)

            %Create active countour button
            tool.handles.Tools.maskactivecontour             =   uicontrol(tool.handles.Panels.ROItools,'Style','pushbutton','String','','Position',[buff buff+7*w w w],'TooltipString','Active Contour 3D');
            icon_profile = makeToolbarIconFromPNG('icon_activecontour.png');
            set(tool.handles.Tools.maskactivecontour ,'Cdata',icon_profile)
            fun=@(hObject,evnt) ActiveCountourCallback(hObject,evnt,tool);
            set(tool.handles.Tools.maskactivecontour ,'Callback',fun)
            addlistener(tool,'maskChanged',@tool.maskEvents);
            addlistener(tool,'maskUndone',@tool.maskEvents);

            %Paint brush tool button
            tool.handles.Tools.PaintBrush        = uicontrol(tool.handles.Panels.ROItools,'Style','togglebutton','String','','Position',[buff buff+8*w w w],'TooltipString','Paint Brush Tool (B)');
            icon_profile = makeToolbarIconFromPNG([MATLABdir '/tool_data_brush.png']);
            set(tool.handles.Tools.PaintBrush ,'Cdata',icon_profile)
            fun=@(hObject,evnt) PaintBrushCallback(hObject,evnt,tool,'Normal');
            set(tool.handles.Tools.PaintBrush ,'Callback',fun)
            tool.handles.PaintBrushObject=[];
            
            %Smart Paint brush tool button
            tool.handles.Tools.SmartBrush        = uicontrol(tool.handles.Panels.ROItools,'Style','togglebutton','String','','Position',[buff buff+9*w w w],'TooltipString','Smart Brush Tool (S)');
            icon_profile = makeToolbarIconFromPNG('tool_data_brush_smart.png');
            set(tool.handles.Tools.SmartBrush ,'Cdata',icon_profile)
            fun=@(hObject,evnt) PaintBrushCallback(hObject,evnt,tool,'Smart');
            set(tool.handles.Tools.SmartBrush ,'Callback',fun)

            %undo mask button
            tool.handles.Tools.undoMask        = uicontrol(tool.handles.Panels.ROItools,'Style','pushbutton','String','','Position',[buff buff+10*w w w],'TooltipString','Undo (Z)');
            icon_profile = load([MATLABdir filesep 'undo.mat']);
            set(tool.handles.Tools.undoMask ,'Cdata',icon_profile.undoCData)
            fun=@(hObject,evnt) maskUndo(tool);
            set(tool.handles.Tools.undoMask ,'Callback',fun)

%             %Create poly tool button
%             tool.handles.Tools.mask2poly             =   uicontrol(tool.handles.Panels.ROItools,'Style','pushbutton','String','','Position',[buff buff+8*w w w],'TooltipString','mask2poly');
%             icon_profile = makeToolbarIconFromPNG([MATLABdir '/linkproduct.png']);
%             set(tool.handles.Tools.mask2poly ,'Cdata',icon_profile)
%             fun=@(hObject,evnt) CropImageCallback(hObject,evnt,tool);
%             set(tool.handles.Tools.mask2poly ,'Callback',fun)

            %Create Help Button
            pos=get(tool.handles.Panels.ROItools,'Position');
            tool.handles.Tools.Help             =   uicontrol(tool.handles.Panels.ROItools,'Style','pushbutton','String','?','Position',[buff pos(4)-w-buff w w],'TooltipString','Help with imtool3D');
            fun=@(hObject,evnt) displayHelp(hObject,evnt,tool);
            set(tool.handles.Tools.Help,'Callback',fun)
            
            % mask selection
            for islct=1:5
                tool.handles.Tools.maskSelected(islct)        = uicontrol(tool.handles.Panels.ROItools,'Style','togglebutton','String',num2str(islct),'Position',[buff pos(4)-w-buff-islct*w w w],'Tag','MaskSelected');
                set(tool.handles.Tools.maskSelected(islct) ,'Cdata',repmat(permute(tool.maskColor(islct+1,:)*tool.alpha+(1-tool.alpha)*[.4 .4 .4],[3 1 2]),w,w))
                set(tool.handles.Tools.maskSelected(islct) ,'Callback',@(hObject,evnt) setmaskSelected(tool,islct))
            end
            
            % lock mask
            tool.handles.Tools.maskLock        = uicontrol(tool.handles.Panels.ROItools,'Style','togglebutton','Position',[buff pos(4)-w-buff-(islct+1)*w w w], 'Value', 1, 'TooltipString', 'Lock all colors except selected one');
            icon_profile = makeToolbarIconFromPNG('icon_lock.png');
            set(tool.handles.Tools.maskLock ,'Cdata',icon_profile)
            set(tool.handles.Tools.maskLock ,'Callback',@(hObject,evnt) setlockMask(tool))

            % mask statistics
            tool.handles.Tools.maskStats        = uicontrol(tool.handles.Panels.ROItools,'Style','togglebutton','Position',[buff pos(4)-w-buff-(islct+2)*w w w], 'Value', 1, 'TooltipString', 'Statistics');
            icon_hist = makeToolbarIconFromPNG([MATLABdir '/plottype-histogram.png']);
            icon_hist = min(1,max(0,imresize(icon_hist,[16 16])));
            set(tool.handles.Tools.maskStats ,'Cdata',icon_hist)
            set(tool.handles.Tools.maskStats ,'Callback',@(hObject,evnt) StatsCallback(hObject,evnt,tool))
            
            %Set font size of all the tool objects
            try
                set(cell2mat(struct2cell(tool.handles.Tools)),'FontSize',9,'Units','Pixels')
            catch
                objarr=struct2cell(tool.handles.Tools);
                objarr=[objarr{:}];
                set(objarr,'FontSize',9,'Units','Pixels')
            end
            
            set(tool.handles.fig,'NextPlot','new')
            
            % add shortcuts
            
            set(gcf,'Windowkeypressfcn', @(hobject, event) tool.shortcutCallback(event))
            
            %run the reset view callback
            resetViewCallback([],[],tool)
            
            % Enable/Disable buttons based on mask
            tool.maskEvents;
            
            % set Image
            setImage(tool, varargin{:})

        end
        
        function setPosition(tool,position)
            set(tool.handles.Panels.Large,'Position',position)
        end
        
        function position = getPosition(tool)
            position = get(tool.handles.Panels.Large,'Position');
        end
        
        function setUnits(tool,units)
            set(tool.handles.Panels.Large,'Units',units)
        end
        
        function units = getUnits(tool)
            units = get(tool.handles.Panels.Large,'Units');
        end
        
        function setMask(tool,mask)
            if islogical(mask)
                maskOld = tool.mask;
                maskOld(maskOld==tool.maskSelected)=0;
                if tool.lockMask
                    maskOld(mask & maskOld==0) = tool.maskSelected;
                else
                    maskOld(mask) = tool.maskSelected;
                end
                mask=maskOld;
            end
            tool.mask=mask;
            showSlice(tool)
            notify(tool,'maskChanged')
        end
        
        function mask = getMask(tool,all)
            if nargin<2, all=false; end
            if all
                mask = tool.mask;
            else
                mask = tool.mask==tool.maskSelected;
            end
        end
        
        function setmaskHistory(tool,mask)
            if ~isequal(mask,tool.maskHistory{end})
                tool.maskHistory{1} = mask;
                tool.maskHistory = circshift(tool.maskHistory,-1,2);
                if isempty(tool.maskHistory{end-1})
                    set(tool.handles.Tools.undoMask, 'Enable', 'off')
                else
                    set(tool.handles.Tools.undoMask, 'Enable', 'on')
                end
            end
        end
        
        function maskUndo(tool)
            if ~isempty(tool.maskHistory{end-1})
                tool.mask=tool.maskHistory{end-1};
                showSlice(tool)
                tool.maskHistory = circshift(tool.maskHistory,1,2);
                tool.maskHistory{1}=[];
            end
            if isempty(tool.maskHistory{end-1})
                set(tool.handles.Tools.undoMask, 'Enable', 'off')
            end
            notify(tool,'maskUndone')
        end
        
        function setmaskSelected(tool,islct)
            tool.maskSelected = islct;
            set(tool.handles.Tools.maskSelected(islct),'FontWeight','bold','FontSize',12,'ForegroundColor',[1 1 1]);
            set(tool.handles.Tools.maskSelected(setdiff(1:5,islct)),'FontWeight','normal','FontSize',9,'ForegroundColor',[0 0 0]);
            notify(tool,'maskChanged')
        end
        
        function setmaskstatistics(tool,current_object)
            persistent counter
                
            % if Mouse over Mask Selection button
            if ishandle(current_object) && strcmp(get(current_object,'Tag'),'MaskSelected')
                % Prevent too many calls: Limit to 1 call a second
                if isempty(counter)
                    counter = tic;
                else
                    t = toc(counter);
                    if t<1
                        return;
                    else
                        counter = tic;
                    end
                end

                % Get statistics
                I = tool.getImage;
                for ii=1:length(tool.handles.Tools.maskSelected)
                    mask_ii = tool.mask==ii;
                    I_ii = I(mask_ii);
                    mean_ii = mean(I_ii);
                    std_ii  = std(double(I_ii));
                    area_ii = sum(mask_ii(:));
                    str = [sprintf('%-12s%.2f\n','Mean:',mean_ii), ...
                        sprintf('%-12s%.2f\n','STD:',std_ii),...
                        sprintf('%-12s%i','Area:',area_ii) 'px'];
                    
                    set(tool.handles.Tools.maskSelected(ii),'TooltipString',str)
                end
            end
        end
        
        function setlockMask(tool)
            tool.lockMask = ~tool.lockMask;
            CData = get(tool.handles.Tools.maskLock,'CData');
            S = size(CData);
            CData = CData.*repmat(permute(([0.4 0.4 0.4]*(~tool.lockMask) + 1./[0.4 0.4 0.4]*tool.lockMask),[3 1 2]),S(1), S(2));
            set(tool.handles.Tools.maskLock,'CData',CData)
        end
        function setMaskColor(tool,maskColor)
            
            if ischar(maskColor)
                switch maskColor
                    case 'y'
                        maskColor = [1 1 0];
                    case 'm'
                        maskColor = [1 0 1];
                    case 'c'
                        maskColor = [0 1 1];
                    case 'r'
                        maskColor = [1 0 0];
                    case 'g'
                        maskColor = [0 1 0];
                    case 'b'
                        maskColor = [0 0 1];
                    case 'w'
                        maskColor = [1 1 1];
                    case 'k'
                        maskColor = [0 0 0];
                end
            end
            
            
            C = get(tool.handles.mask,'CData');
            C(:,:,1) = maskColor(1);
            C(:,:,2) = maskColor(2);
            C(:,:,3) = maskColor(3);
            set(tool.handles.mask,'CData',C);
            
        end
        
        function maskColor = getMaskColor(tool)
            maskColor = tool.maskColor;
        end
        
        function setImage(tool, varargin)
            [I, position, h, range, tools, mask, enablehist] = parseinputs(varargin{:});            
            
            if isempty(I)
                S = 64;
                phantom3 = phantom3d('Modified Shepp-Logan',S);
                phantom3 = min(1,max(0,cat(5,phantom3,1 - phantom3, -phantom3.^2+phantom3)));
                I=randn([S S S 20 3])*.02+repmat(phantom3,[1 1 1 20 1]);
                tool.setAspectRatio([1/S 1/S 1/S]);
            end
            
            if iscell(I)
                S = [max(cell2mat(cellfun(@(x) size(x,1), I, 'uni', false))),...
                     max(cell2mat(cellfun(@(x) size(x,2), I, 'uni', false))),...
                     max(cell2mat(cellfun(@(x) size(x,3), I, 'uni', false)))];
                for iii = 1:length(I)
                    Siii = [size(I{iii},1) size(I{iii},2) size(I{iii},3)];
                    if ~isequal(S,Siii)
                        Iiii = zeros(S,'like',I{iii});
                        Iiii(1:Siii(1),1:Siii(2),1:Siii(3)) = I{iii};
                        I{iii} = Iiii;
                    end
                end
            else
                I = mat2cell(I,size(I,1),size(I,2),size(I,3),size(I,4),ones(1,size(I,5)));
            end
            
            if islogical(I{1})
                range = [0 1];
            end

            if iscell(range)
                tool.range = range;
                range = range{1};
            else
                for ivol = 1:length(I)
                    tool.range{ivol}=double(range_outlier(I{ivol}(:),5));
                end
            end
            tool.Climits = tool.range;
            
            if ~isempty(range)
                tool.Climits{1} = range;
            end
            range = tool.Climits{1};
            
<<<<<<< HEAD
            if ~isempty(tool.mask) && isempty(mask)
                mask = tool.mask;
            end
            
            if isempty(mask)
                mask=false([size(I{1},1) size(I{1},2) size(I{1},3)]);
=======
            if isempty(mask) && (isempty(tool.mask) || size(tool.mask,1)~=size(I{1},1) || size(tool.mask,2)~=size(I{1},2) || size(tool.mask,3)~=size(I{1},3))
                tool.mask=zeros([size(I{1},1) size(I{1},2) size(I{1},3)],'uint8');
            elseif ~isempty(mask)
                tool.mask=uint8(mask);
>>>>>>> 82b38d80
            end
                        
            tool.I=I;
            
            tool.Nvol = 1;

            %Update the histogram
            if isfield(tool.handles,'HistAxes')
                Ivol = I{tool.Nvol}(unique(round(linspace(1,numel(I{tool.Nvol}),min(5000,numel(I{tool.Nvol})))))); 
                Ivol = Ivol(Ivol>min(Ivol) & Ivol<max(Ivol));
                if isempty(Ivol), Ivol=0; end
                tool.centers=linspace(range(1)-diff(range)*0.05,range(2)+diff(range)*0.05,256);
                nelements=hist(Ivol(Ivol~=min(Ivol(:)) & Ivol~=max(Ivol(:))),tool.centers); nelements=nelements./max(nelements);
                set(tool.handles.HistLine,'XData',tool.centers,'YData',nelements);
                pos=getpixelposition(tool.handles.HistImageAxes);
                set(tool.handles.HistImage,'CData',repmat(tool.centers,[round(pos(4)) 1]));
                try
                    xlim(tool.handles.HistAxes,[tool.centers(1) tool.centers(end)])
                catch
                    xlim(tool.handles.HistAxes,[tool.centers(1) tool.centers(end)+.1])
                end
                axis fill
            end
            %Update the window and level
            setWL(tool,diff(range),mean(range))

            %Update the image
            %set(tool.handles.I,'CData',im)
            switch tool.viewplane
                case 1
                    xlim(tool.handles.Axes,[0 size(I{tool.Nvol},3)])
                    ylim(tool.handles.Axes,[0 size(I{tool.Nvol},2)])
                    set(tool.handles.I,'XData',[1 max(2,size(I{tool.Nvol},3))]);
                    set(tool.handles.I,'YData',[1 max(2,size(I{tool.Nvol},2))]);
                case 2
                    xlim(tool.handles.Axes,[0 size(I{tool.Nvol},3)])
                    ylim(tool.handles.Axes,[0 size(I{tool.Nvol},1)])
                    set(tool.handles.I,'XData',[1 max(2,size(I{tool.Nvol},3))]);
                    set(tool.handles.I,'YData',[1 max(2,size(I{tool.Nvol},1))]);
                case 3
                    xlim(tool.handles.Axes,[0 size(I{tool.Nvol},2)])
                    ylim(tool.handles.Axes,[0 size(I{tool.Nvol},1)])
                    set(tool.handles.I,'XData',[1 max(2,size(I{tool.Nvol},2))]);
                    set(tool.handles.I,'YData',[1 max(2,size(I{tool.Nvol},1))]);
            end
            
            %update the mask cdata (in case it has changed size)
            C=zeros(size(I{tool.Nvol},1),size(I{tool.Nvol},2),3);
            C(:,:,1)=tool.maskColor(1); C(:,:,2)=tool.maskColor(2); C(:,:,3)=tool.maskColor(3);
            set(tool.handles.mask,'CData',C);
            
            %Update the slider
            setupSlider(tool)
            
            %Update the TIme
            tool.Ntime = min(tool.Ntime,size(I{tool.Nvol},4));
            
            %Update the gridlines
            setupGrid(tool)
            
            %Show the first slice
            showSlice(tool)
            
            %Broadcast that the image has been updated
            notify(tool,'newImage')
            notify(tool,'maskChanged')
            
            
        end
        
        function I = getImage(tool,all)
            if nargin<2, all=false; end
            if all
                I=tool.I;
            else
                I=tool.I{tool.Nvol}(:,:,:,min(end,tool.Ntime));
            end
        end

        function Nvol = getNvol(tool)
            Nvol=tool.Nvol;
        end

        function setNvol(tool,Nvol)
            % save window and level
            tool.setClimits(get(tool.handles.Axes,'Clim'))
            % change Volume
            tool.Nvol = max(1,min(Nvol,length(tool.I)));
            % load new window and level
            NewRange = tool.Climits{tool.Nvol};
            W=NewRange(2)-NewRange(1); L=mean(NewRange);
            tool.setWL(W,L);
            % apply xlim to histogram
            range = tool.range{tool.Nvol};
            tool.centers = linspace(range(1)-diff(range)*0.05,range(2)+diff(range)*0.05,256);
            if isfield(tool.handles,'HistAxes')
                try
                    xlim(tool.handles.HistAxes,[tool.centers(1) tool.centers(end)])
                catch
                    xlim(tool.handles.HistAxes,[tool.centers(1) tool.centers(end)+.1])
                end
                set(tool.handles.HistImageAxes,'Units','Pixels'); pos=get(tool.handles.HistImageAxes,'Position'); set(tool.handles.HistImageAxes,'Units','Normalized');
                set(tool.handles.HistImage,'CData',repmat(tool.centers,[round(pos(4)) 1]));
            end
            showSlice(tool);
        end

        function r = getrange(tool)
            r=diff(tool.range{tool.Nvol});
        end

        function setClimits(tool,range)
            if iscell(range)
                tool.Climits = range;
            else
                tool.Climits{tool.getNvol} = range;
            end
        end

        function Climits = getClimits(tool)
            Climits = tool.Climits;
        end

        function Nt = getNtime(tool)
            Nt=tool.Ntime;
        end
                
        function m = max(tool)
            m = max(tool.I{tool.getNvol}(:));
        end
        
        function m = min(tool)
            m = min(tool.I{tool.getNvol}(:));
        end
                
        function handles=getHandles(tool)
            handles=tool.handles;
        end
        
        function setAspectRatio(tool,psize)
            %This sets the proper aspect ratio of the viewer for cases
            %where you have non-square pixels
            tool.aspectRatio = psize;
            switch tool.viewplane
                case 1
                    aspectRatio = tool.aspectRatio([2 3 1]);
                case 2
                    aspectRatio = tool.aspectRatio([1 3 2]);
                case 3
                    aspectRatio = tool.aspectRatio([1 2 3]);
            end
            set(tool.handles.Axes,'DataAspectRatio',aspectRatio)
        end
        
        function setviewplane(tool,dim)
            if isa(dim,'matlab.ui.control.UIControl') % called from the button
                hObject = dim;
                set(hObject, 'Enable', 'off');
                drawnow;
                set(hObject, 'Enable', 'on');
                dim = get(hObject,'String'); 
                dim=dim{get(hObject,'Value')}; 
            end
            
            if ischar(dim)
                switch lower(dim)
                    case 'sagittal'
                        dim=1;
                    case 'coronal'
                        dim=2;
                    otherwise
                        dim=3;
                end
            end
            tool.viewplane = min(3,max(1,round(dim)));
            showSlice(tool,round(size(tool.I{tool.getNvol},dim)/2))
            switch dim
                case 1
                    xlim(tool.handles.Axes,[0 size(tool.I{tool.getNvol},3)])
                    ylim(tool.handles.Axes,[0 size(tool.I{tool.getNvol},2)])
                    set(tool.handles.I,'XData',[1 max(2,size(tool.I{tool.getNvol},3))]);
                    set(tool.handles.I,'YData',[1 max(2,size(tool.I{tool.getNvol},2))]);
                case 2
                    xlim(tool.handles.Axes,[0 size(tool.I{tool.getNvol},3)])
                    ylim(tool.handles.Axes,[0 size(tool.I{tool.getNvol},1)])
                    set(tool.handles.I,'XData',[1 max(2,size(tool.I{tool.getNvol},3))]);
                    set(tool.handles.I,'YData',[1 max(2,size(tool.I{tool.getNvol},1))]);
                case 3
                    xlim(tool.handles.Axes,[0 size(tool.I{tool.getNvol},2)])
                    ylim(tool.handles.Axes,[0 size(tool.I{tool.getNvol},1)])
                    set(tool.handles.I,'XData',[1 max(2,size(tool.I{tool.getNvol},2))]);
                    set(tool.handles.I,'YData',[1 max(2,size(tool.I{tool.getNvol},1))]);
            end
            setupSlider(tool)
            setupGrid(tool)
            
            switch dim
                case 1
                    dim = 'Sagittal';
                case 2
                    dim = 'Coronal';
                case 3
                    dim = 'Axial';
            end
            S = get(tool.handles.Tools.ViewPlane,'String');
            set(tool.handles.Tools.ViewPlane,'Value',find(strcmpi(S,dim)));

            % permute aspect ratio
            setAspectRatio(tool,tool.aspectRatio)
        end
        
        function setDisplayRange(tool,range)
            W=diff(range);
            L=mean(range);
            setWL(tool,W,L);
        end
        
        function range=getDisplayRange(tool)
            range=get(tool.handles.Axes,'Clim');
        end
        
        function setWindowLevel(tool,W,L)
            setWL(tool,W,L);
        end
        
        function [W,L] = getWindowLevel(tool)
            range=get(tool.handles.Axes,'Clim');
            W=diff(range);
            L=mean(range);
        end
        
        function setCurrentSlice(tool,slice)
            showSlice(tool,slice)
        end
        
        function slice = getCurrentSlice(tool)
            slice=round(get(tool.handles.Slider,'value'));
        end
                
        function mask = getCurrentMaskSlice(tool,all)
            if ~exist('all','var'), all=0; end
            slice = getCurrentSlice(tool);
            switch tool.viewplane
                case 1
                    mask=tool.mask(slice,:,:);
                case 2
                    mask=tool.mask(:,slice,:);
                case 3
                    mask=tool.mask(:,:,slice);
            end
            
            if ~all
                mask = mask==tool.maskSelected;
            end
            mask = squeeze(mask);
        end
        
        function setCurrentMaskSlice(tool,mask,combine)
            if ~exist('combine','var'), combine=false; end
            slice = getCurrentSlice(tool);
            maskOld = getCurrentMaskSlice(tool,1);
            % combine mask
            if ~combine
                maskOld(maskOld==tool.maskSelected)=0;
            end
            if tool.lockMask
                maskOld(mask & maskOld==0) = tool.maskSelected;
            else
                maskOld(mask) = tool.maskSelected;
            end
            % update mask
            switch tool.viewplane
                case 1
                    tool.mask(slice,:,:) = maskOld;
                case 2
                    tool.mask(:,slice,:) = maskOld;
                case 3
                    tool.mask(:,:,slice) = maskOld;
            end
            showSlice(tool,slice)
        end
        
        function im = getCurrentImageSlice(tool)
            slice = getCurrentSlice(tool);
            switch tool.viewplane
                case 1
                    im = tool.I{tool.Nvol}(slice,:,:,min(end,tool.Ntime));
                case 2
                    im = tool.I{tool.Nvol}(:,slice,:,min(end,tool.Ntime));
                case 3
                    im = tool.I{tool.Nvol}(:,:,slice,min(end,tool.Ntime));
            end
            im = squeeze(im);
        end
        
        function setAlpha(tool,alpha)
            if alpha <=1 && alpha >=0
                tool.alpha = alpha;
                slice = getCurrentSlice(tool);
                showSlice(tool,slice)
            else
                warning('Alpha value should be between 0 and 1')
            end
        end
        
        function alpha = getAlpha(tool)
            alpha = tool.alpha;
        end
        
        function S = getImageSize(tool)
            S=size(tool.I{tool.Nvol});
            if length(S)<3, S(3) = 1; end
            switch tool.viewplane
                case 1
                    S = S([2 3 1]);
                case 2
                    S = S([1 3 2]);
            end
        end
        
        function addImageValues(tool,im,lims)
            %this function adds im to the image at location specified by
            %lims . Lims defines the box in which the new data, im, will be
            %inserted. lims = [ymin ymax; xmin xmax; zmin zmax];
            
            tool.I{tool.Nvol}(lims(1,1):lims(1,2),lims(2,1):lims(2,2),lims(3,1):lims(3,2),min(end,tool.Ntime))=...
                tool.I{tool.Nvol}(lims(1,1):lims(1,2),lims(2,1):lims(2,2),lims(3,1):lims(3,2),min(end,tool.Ntime))+im;
            showSlice(tool);
        end
        
        function replaceImageValues(tool,im,lims)
            %this function replaces pixel values with im at location specified by
            %lims . Lims defines the box in which the new data, im, will be
            %inserted. lims = [ymin ymax; xmin xmax; zmin zmax];
            tool.I{tool.Nvol}(lims(1,1):lims(1,2),lims(2,1):lims(2,2),lims(3,1):lims(3,2),min(end,tool.Ntime))=im;
            showSlice(tool);
        end
        
        function im = getImageValues(tool,lims)
            im = tool.I{tool.Nvol}(lims(1,1):lims(1,2),lims(2,1):lims(2,2),lims(3,1):lims(3,2));
        end
        
        function im = getImageSlices(tool,zmin,zmax)
            S = getImageSize(tool);
            switch tool.viewplane
                case 1
                    lims = [zmin zmax; 1 S(2); 1 S(3)];
                case 2
                    lims = [1 S(1); zmin zmax; 1 S(3)];
                case 3
                    lims = [1 S(1); 1 S(2); zmin zmax];
            end
            im = getImageValues(tool,lims);
        end
        
        function createBrushObject(tool,style)
            switch style
                case 'Normal'
                    tool.handles.PaintBrushObject=maskPaintBrush(tool);
                case 'Smart'
                    tool.handles.PaintBrushObject=maskSmartBrush(tool);
            end
        end
        
        function removeBrushObject(tool)
            try
                delete(tool.handles.PaintBrushObject)
            end
            tool.handles.PaintBrushObject=[];
        end
        
        function delete(tool)
            try
                delete(tool.handles.Panels.Large)
            end
        end
        
        function [xi,yi,zi]=getCurrentMouseLocation(tool)
            pos=round(get(tool.handles.Axes,'CurrentPoint'));
            pos=pos(1,1:2); xi=max(1,pos(1)); yi=max(1,pos(2)); zi=getCurrentSlice(tool);
        end
        
        function rescaleFactor = get.rescaleFactor(tool)
            %Get aspect ratio of image as currently being displayed
            w = diff(get(tool.handles.Axes,'Xlim'))+1;
            h = diff(get(tool.handles.Axes,'Ylim'))+1;
            Ai  = w/h;
            
            %Get aspect ratio of parent axes
            pos = getPixelPosition(tool.handles.Axes);
            Aa = pos(3)/pos(4);
            
            %get the rescale factor
            if Aa>=Ai
                rescaleFactor = pos(4)/h;
            else
                rescaleFactor = pos(3)/w;
            end
            
            
        end
        
        function set.upsample(tool,upsample)
            tool.upsample = logical(upsample);
            showSlice(tool);
        end
        
        function set.upsampleMethod(tool,upsampleMethod)
            switch upsampleMethod
                case {'bilinear','bicubic','box','triangle','cubic','lanczos2','lanczos3'}
                    tool.upsampleMethod = upsampleMethod;
                otherwise
                    warning(['Upsample method ''' upsampleMethod ''' not valid, using bilinear']);
                    tool.upsampleMethod = 'bilinear';
            end
            showSlice(tool);
        end
        
        function set.Visible(tool,Visible)
            if Visible
                set(tool.handles.Panels.Large,'Visible','on');
            else
                set(tool.handles.Panels.Large,'Visible','off');
            end
        end

        function shortcutCallback(tool,evnt)
            switch evnt.Key
                case 'space'
                    togglebutton(tool.handles.Tools.Mask)
                case 'b'
                    togglebutton(tool.handles.Tools.PaintBrush)
                case 's'
                    togglebutton(tool.handles.Tools.SmartBrush)
                case 'z'
                    maskUndo(tool);
                case 'l'
                    setlockMask(tool)
                case 'leftarrow'
                    tool.Ntime = max(tool.Ntime-1,1);
                    showSlice(tool);
                case 'rightarrow'
                    tool.Ntime = min(tool.Ntime+1,size(tool.I{tool.Nvol},4));
                    showSlice(tool);
                case 'uparrow'
                    setNvol(tool,tool.Nvol+1)
                case 'downarrow'
                    setNvol(tool,tool.Nvol-1)
                 otherwise
                    switch evnt.Character
                        case '1'
                            togglebutton(tool.handles.Tools.maskSelected(1))
                        case '2'
                            togglebutton(tool.handles.Tools.maskSelected(2))
                        case '3'
                            togglebutton(tool.handles.Tools.maskSelected(3))
                        case '4'
                            togglebutton(tool.handles.Tools.maskSelected(4))
                        case '5'
                            togglebutton(tool.handles.Tools.maskSelected(5))
                    end
            end
            %      disp(evnt.Key)
        end
        
        function saveImage(tool)
            h = tool.getHandles;
            cmap = colormap(h.Tools.Color.String{h.Tools.Color.Value});
            S = get(h.Tools.SaveOptions,'String');
            switch S{get(h.Tools.SaveOptions,'value')}
                case 'Image' %Save just the current slice
                    imformats = {'*.tif';'*.jpg';'*.bmp';'*.gif';'*.hdf'; ...
                        '*.jp2';'*.pbm';'*.pcx';'*.pgm'; ...
                        '*.pnm';'*.ppm';'*.ras';'*.xwd'};
                    imformats = cat(2,imformats,cellfun(@(X) sprintf('Current slice (%s)',X),imformats,'uni',0));
                    imformats = cat(1,{'*.png','Current slice (*.png)';
                        '*.tif','Whole stack (*.tif)'},imformats);
                    [FileName,PathName, ext] = uiputfile(imformats,'Save Image');
                    
                    if ext ~= 2 % Current slice
                        I=get(h.I,'CData');
                        viewtype = get(tool.handles.Axes,'View');
                        if viewtype(1)==-90, I=rot90(I);  end
                        lims=get(h.Axes,'CLim');
                        I=gray2ind(mat2gray(I,lims),size(cmap,1));
                        
                        if FileName == 0
                        else
                            imwrite(cat(2,I,repmat(round(linspace(size(cmap,1),0,size(I,1)))',[1 round(size(I,2)/50)])),cmap,[PathName FileName])
                        end
                    else
                        lims=get(h.Axes,'CLim');
                        
                        if FileName == 0
                        else
                            I = tool.getImage;
                            viewtype = get(tool.handles.Axes,'View');
                            if viewtype(1)==-90, I=rot90(I);  end
                            
                            for z=1:size(I,tool.viewplane)
                                switch tool.viewplane
                                    case 1
                                        Iz = I(z,:,:);
                                    case 2
                                        Iz = I(:,z,:);
                                    case 3
                                        Iz = I(:,:,z);
                                end
                                imwrite(gray2ind(mat2gray(Iz,lims),size(cmap,1)),cmap, [PathName FileName], 'WriteMode', 'append',  'Compression','none');
                            end
                        end
                    end
                case 'Mask'
                    [FileName,PathName, ext] = uiputfile({'*.nii.gz','NIFTI file (*.nii.gz)';'*.mat','MATLAB File (*.mat)';'*.tif','Image Stack (*.tif)'},'Save Mask','Mask');
                    if ext==1 % .nii.gz
                        err=1;
                        while(err)
                            answer = inputdlg2({'save as:','browse reference scan'},'save mask',[1 50],{fullfile(PathName,FileName), ''});
                            if isempty(answer), err=0; break; end
                            if ~isempty(answer{1})
                                answer{1} = strrep(answer{1},'.gz','.nii.gz');
                                answer{1} = strrep(answer{1},'.nii.nii','.nii');
                                if ~isempty(answer{2})
                                    try
                                        save_nii_v2(tool.getMask(1),answer{1},answer{2},8);
                                        err=0;
                                    catch bug
                                        uiwait(warndlg(bug.message,'wrong reference','modal'))
                                    end
                                else
                                    save_nii_v2(make_nii(uint8(tool.getMask(1))),answer{1},[],8);
                                    err=0;
                                end
                            end
                        end
                    elseif ext==2 % .mat
                        Mask = tool.getMask(1);
                        save(fullfile(PathName,FileName),'Mask');
                    elseif ext==3 % .tif
                        Mask = tool.getMask(1);
                        for z=1:size(Mask,tool.viewplane)
                            switch tool.viewplane
                                case 1
                                    Maskz = Mask(z,:,:);
                                case 2
                                    Maskz = Mask(:,z,:);
                                case 3
                                    Maskz = Mask(:,:,z);
                            end
                            imwrite(Maskz, [PathName FileName], 'WriteMode', 'append',  'Compression','none');
                        end
                    end
            end
        end
    end
    
    methods (Access = private)
                
        function showSlice(varargin)
            switch nargin
                case 1
                    tool=varargin{1};
                    n=round(get(tool.handles.Slider,'value'));
                case 2
                    tool=varargin{1};
                    n=varargin{2};
                otherwise
                    tool=varargin{1};
                    n=round(get(tool.handles.Slider,'value'));    
            end
            
            if n < 1
                n=1;
            end
            
            if n > size(tool.I{tool.Nvol},tool.viewplane)
                n=size(tool.I{tool.Nvol},tool.viewplane);
            end
            set(tool.handles.Slider,'value',n);
            
            set(tool.handles.I,'AlphaData',1)
            In = squeeze(tool.getCurrentImageSlice);
            maskn = squeeze(tool.getCurrentMaskSlice(1));
            
            if ~tool.upsample
                set(tool.handles.I,'CData',In)
            else
                set(tool.handles.I,'CData',imresize(In,tool.rescaleFactor,tool.upsampleMethod),'XData',get(tool.handles.I,'XData'),'YData',get(tool.handles.I,'YData'))
            end
            maskrgb = ind2rgb(maskn,tool.maskColor);
            set(tool.handles.mask,'CData',maskrgb);
            set(tool.handles.mask,'AlphaData',tool.alpha*logical(maskn))
            set(tool.handles.SliceText,'String',['Vol: ' num2str(tool.Nvol) '/' num2str(length(tool.I)) '    Time: ' num2str(tool.Ntime) '/' num2str(size(tool.I{tool.Nvol},4)) '    Slice: ' num2str(n) '/' num2str(size(tool.I{tool.Nvol},tool.viewplane))])

            if isfield(tool.handles.Tools,'Hist') && get(tool.handles.Tools.Hist,'value')
                range = tool.range{tool.Nvol};
                In(In<range(1) | In>range(2)) = [];
                err = (max(In(:)) - min(In(:)))*1e-10;
                nelements=hist(In(In>(min(In(:))+err) & In<max(In(:)-err)),tool.centers); nelements=nelements./max(nelements);
                set(tool.handles.HistLine,'YData',nelements);
                set(tool.handles.HistLine,'XData',tool.centers);
            end
           
            notify(tool,'newSlice')
            
        end
        
        function setupSlider(tool)
            n=size(tool.I{tool.Nvol},tool.viewplane);
            if n==1
                set(tool.handles.Slider,'visible','off');
            else
                set(tool.handles.Slider,'visible','on');
                set(tool.handles.Slider,'SliderStep',[1/(size(tool.I{tool.Nvol},tool.viewplane)-1) 1/(size(tool.I{tool.Nvol},tool.viewplane)-1)])
                fun=@(hobject,eventdata)showSlice(tool,[],hobject,eventdata);
                set(tool.handles.Slider,'Callback',fun);
            end
            set(tool.handles.Slider,'min',1,'max',size(tool.I{tool.Nvol},tool.viewplane));
            if get(tool.handles.Slider,'value')==0 || get(tool.handles.Slider,'value')>n
                currentslice = round(size(tool.I{tool.Nvol},tool.viewplane)/2);
            else
                currentslice = get(tool.handles.Slider,'value');
            end    
            set(tool.handles.Slider,'value',currentslice)
        end
        
        function setupGrid(tool)
            %Update the gridlines
            delete(tool.handles.grid)
            nGrid=7;
            nMinor=4;
            posdim = setdiff(1:3,tool.viewplane);
            x=linspace(1,size(tool.I{tool.Nvol},posdim(2)),nGrid);
            y=linspace(1,size(tool.I{tool.Nvol},posdim(1)),nGrid);
            hold on;
            tool.handles.grid=[];
            gColor=[255 38 38]./256;
            mColor=[255 102 102]./256;
            for i=1:nGrid
                tool.handles.grid(end+1)=plot([.5 size(tool.I{tool.Nvol},posdim(2))-.5],[y(i) y(i)],'-','LineWidth',1.2,'HitTest','off','Color',gColor,'Parent',tool.handles.Axes);
                tool.handles.grid(end+1)=plot([x(i) x(i)],[.5 size(tool.I{tool.Nvol},posdim(1))-.5],'-','LineWidth',1.2,'HitTest','off','Color',gColor,'Parent',tool.handles.Axes);
                if i<nGrid
                    xm=linspace(x(i),x(i+1),nMinor+2); xm=xm(2:end-1);
                    ym=linspace(y(i),y(i+1),nMinor+2); ym=ym(2:end-1);
                    for j=1:nMinor
                        tool.handles.grid(end+1)=plot([.5 size(tool.I{tool.Nvol},posdim(2))-.5],[ym(j) ym(j)],'-r','LineWidth',.9,'HitTest','off','Color',mColor,'Parent',tool.handles.Axes);
                        tool.handles.grid(end+1)=plot([xm(j) xm(j)],[.5 size(tool.I{tool.Nvol},posdim(1))-.5],'-r','LineWidth',.9,'HitTest','off','Color',mColor,'Parent',tool.handles.Axes);
                    end
                end
            end
            tool.handles.grid(end+1)=scatter(.5+size(tool.I,posdim(2))/2,.5+size(tool.I{tool.Nvol},posdim(1))/2,'r','filled','Parent',tool.handles.Axes);

            if get(tool.handles.Tools.Grid,'Value')
                set(tool.handles.grid,'Visible','on')
            else
                set(tool.handles.grid,'Visible','off')
            end
        end
        
        function setWL(tool,W,L)
            try
                set(tool.handles.Axes,'Clim',[L-W/2 L+W/2])
                set(tool.handles.Tools.L,'String',num2str(L-W/2));
                set(tool.handles.Tools.U,'String',num2str(L+W/2));
                set(tool.handles.HistImageAxes,'Clim',[L-W/2 L+W/2])
                set(tool.handles.Histrange(1),'XData',[L-W/2 L-W/2 L-W/2])
                set(tool.handles.Histrange(2),'XData',[L+W/2 L+W/2 L+W/2])
                set(tool.handles.Histrange(3),'XData',[L L L])
            end
        end
             
        function maskEvents(tool,src,evnt)            
            % Enable/Disable buttons
            [x,y,z] = find3d(tool.mask==tool.maskSelected);
            switch tool.viewplane
                case 1
                    z=x;
                case 2
                    z=y;
            end
            
            z = unique(z);
            if length(z)>1 && length(z)<(max(z)-min(z)+1)% if more than mask on more than 2 slices and holes
                set(tool.handles.Tools.maskinterp,'Enable','on')
            else
                set(tool.handles.Tools.maskinterp,'Enable','off')
            end
            
            if length(z)>1 && any(diff(z)==1)
                set(tool.handles.Tools.smooth3,'Enable','on')
            else
                set(tool.handles.Tools.smooth3,'Enable','off')
            end
            
            if ~isempty(z)
                set(tool.handles.Tools.maskactivecontour,'Enable','on')
            else
                set(tool.handles.Tools.maskactivecontour,'Enable','off')
            end
            if ~exist('evnt','var') || strcmp(evnt.EventName,'maskChanged')
                tool.setmaskHistory(tool.getMask(true));
            end
        end
        
        function SliceEvents(tool,src,evnt)
            mask = tool.getCurrentMaskSlice(1);
            
            if any(mask(:))
                set(tool.handles.Tools.mask2poly,'Enable','on')
            else
                set(tool.handles.Tools.mask2poly,'Enable','off')
            end
        end
        
    end

    
end

function StatsCallback(hObject,evnt,tool)
% unselect button to prevent activation with spacebar
set(hObject, 'Enable', 'off');
drawnow;
set(hObject, 'Enable', 'on');
 
f1 = StatsGUI(tool.getImage(1),tool.getMask(1),[],tool.getMaskColor);
f2 = HistogramGUI(tool.getImage,tool.getMask(1),tool.getMaskColor);
pos = get(f1,'Position');
pos(1) = pos(1)+pos(3);
set(f2,'Position',pos)
end

function PaintBrushCallback(hObject,evnt,tool,style)
%Remove any old brush
removeBrushObject(tool);

if get(hObject,'Value')
    switch style
        case 'Normal'
            set(tool.handles.Tools.SmartBrush,'Value',0);
        case 'Smart'
            set(tool.handles.Tools.PaintBrush,'Value',0);
    end
    createBrushObject(tool,style);    
end

end

function mask2polyImageCallback(hObject,evnt,tool)
h = getHandles(tool);
mask = tool.getCurrentMaskSlice(0);
mask = imfill(mask,'holes');
if any(mask(:))
    [labels,num] = bwlabel(mask);
    for ilab=1:num
        labelilab = labels==ilab;
        if sum(labelilab(:))>15
            P = bwboundaries(labelilab); P = P{1}; P = P(:,[2 1]);
            if size(P,1)>16, P = reduce_poly(P(2:end,:)',max(6,round(size(P,1)/15))); P(:,end+1)=P(:,1); end
            if ~isempty(P)
                imtool3DROI_poly(h.I,P',tool);
            end
        end
    end
end

end

function smooth3Callback(hObject,evnt,tool)
% unselect button to prevent activation with spacebar
set(hObject, 'Enable', 'off');
drawnow;
set(hObject, 'Enable', 'on');
 
mask = getMask(tool); 
mask = smooth3(mask)>0.45;
tool.setMask(mask);
end

function maskinterpImageCallback(hObject,evnt,tool)
mask = getMask(tool); 
[x,y,z] = find3d(mask); 
mask2=false(size(mask));

switch tool.viewplane
    case 1
        z = unique(x);
        mask2(min(z):max(z),:,:) = interpmask(z, mask(unique(z),:,:),min(z):max(z),'interpDim',1,'pchip');
    case 2
        z = unique(y);
        mask2(:,min(z):max(z),:) = interpmask(z, mask(:,unique(z),:),min(z):max(z),'interpDim',2,'pchip');
    case 3
        z = unique(z);
        mask2(:,:, min(z):max(z)) = interpmask(z, mask(:,:,unique(z)),min(z):max(z),'interpDim',3,'pchip');
end
tool.setMask(mask2);
end


function ActiveCountourCallback(hObject,evnt,tool)
% unselect button to prevent activation with spacebar
set(hObject, 'Enable', 'off');
drawnow;
set(hObject, 'Enable', 'on');

mask = getMask(tool);
if any(mask(:))
    I = tool.getImage;
    [W,L] = getWindowLevel(tool);
    I = mat2gray(I,[L-W/2 L+W/2]);
    
%     mask = smooth3(mask);
%     mask = mask>0.8;
    [x,y,z] = find3d(mask);
    switch tool.viewplane
        case 1
            z=x;
        case 2
            z=y;
    end
    z = unique(z);
    for iz = z'
        switch tool.viewplane
            case 1
                Iiz = I(iz,:,:);
                maskiz = mask(iz,:,:);
            case 2
                Iiz = I(:,iz,:);
                maskiz = mask(:,iz,:);
            case 3
                Iiz = I(:,:,iz);
                maskiz = mask(:,:,iz);
        end

        J = activecontour(squeeze(Iiz), squeeze(maskiz), 3,'Chan-Vese','SmoothFactor',0.1,'ContractionBias' ,0);
        switch tool.viewplane
            case 1
                mask(iz,:,:) = J;
            case 2
                mask(:,iz,:) = J;
            case 3
                mask(:,:,iz) = J;
        end
    end
    tool.setMask(mask);
end
end

% function CropImageCallback(hObject,evnt,tool)
% [I2 rect] = imcrop(tool.handles.Axes);
% rect=round(rect);
% mask = getMask(tool);
% range=getDisplayRange(tool);
% setImage(tool, tool.I(rect(2):rect(2)+rect(4)-1,rect(1):rect(1)+rect(3)-1,:),range,mask(rect(2):rect(2)+rect(4)-1,rect(1):rect(1)+rect(3)-1,:))
% end

function [I, position, h, range, tools, mask, enableHist] = parseinputs(varargin)
            switch length(varargin)
                case 0  %tool = imtool3d()
                    I=[];
                    position=[0 0 1 1]; h=[];
                    range=[]; tools=[]; mask=[]; enableHist=true;
                case 1  %tool = imtool3d(I)
                    I=varargin{1}; position=[0 0 1 1]; h=[];
                    range=[]; tools=[]; mask=[]; enableHist=true;
                case 2  %tool = imtool3d(I,position)
                    I=varargin{1}; position=varargin{2}; h=[];
                    range=[]; tools=[]; mask=[]; enableHist=true;
                case 3  %tool = imtool3d(I,position,h)
                    I=varargin{1}; position=varargin{2}; h=varargin{3};
                    range=[]; tools=[]; mask=[]; enableHist=true;
                case 4  %tool = imtool3d(I,position,h,range)
                    I=varargin{1}; position=varargin{2}; h=varargin{3};
                    range=varargin{4}; tools=[]; mask=[]; enableHist=true;
                case 5  %tool = imtool3d(I,position,h,range,tools)
                    I=varargin{1}; position=varargin{2}; h=varargin{3};
                    range=varargin{4}; tools=varargin{5}; mask=[];
                    enableHist=true;
                case 6  %tool = imtool3d(I,position,h,range,tools,mask)
                    I=varargin{1}; position=varargin{2}; h=varargin{3};
                    range=varargin{4}; tools=varargin{5}; mask=varargin{6};
                    enableHist=true;
                case 7  %tool = imtool3d(I,position,h,range,tools,mask)
                    I=varargin{1}; position=varargin{2}; h=varargin{3};
                    range=varargin{4}; tools=varargin{5}; mask=varargin{6};
                    enableHist = varargin{7};
            end
            
            if isempty(position)
                position=[0 0 1 1];
            end
end

function measureImageCallback(hObject,evnt,tool,type)

switch type
    case 'ellipse'
        h = getHandles(tool);
        ROI = imtool3DROI_ellipse(h.I,[],tool);
    case 'rectangle'
        h = getHandles(tool);
        ROI = imtool3DROI_rect(h.I,[],tool);
    case 'polygon'
        h = getHandles(tool);
        ROI = imtool3DROI_poly(h.I,[],tool);
    case 'profile'
        h = getHandles(tool);
        ROI = imtool3DROI_line(h.I);
    otherwise
end


end

function varargout = imageButtonDownFunction(hObject,eventdata,tool)
switch nargout
    case 0
        bp = get(0,'PointerLocation');
        WBMF_old = get(tool.handles.fig,'WindowButtonMotionFcn');
        WBUF_old = get(tool.handles.fig,'WindowButtonUpFcn');
        switch get(tool.handles.fig,'SelectionType')
            case 'normal'   %Adjust window and level
                CLIM=get(tool.handles.Axes,'Clim');
                W=CLIM(2)-CLIM(1);
                L=mean(CLIM);
                %make the contrast icon for the pointer
                icon = zeros(16);
                x = 1:16; [X,Y]= meshgrid(x,x); R = sqrt((X-8).^2 + (Y-8).^2);
                icon(Y>8) = 1;
                icon(Y<=8) = 2;
                icon(R>8) = nan;
                set(tool.handles.fig,'PointerShapeCData',icon);
                set(tool.handles.fig,'Pointer','custom')
                fun=@(src,evnt) adjustContrastMouse(src,evnt,bp,tool.handles.Axes,tool,W,L);
                fun2=@(src,evnt) buttonUpFunction(src,evnt,tool,WBMF_old,WBUF_old);
                set(tool.handles.fig,'WindowButtonMotionFcn',fun,'WindowButtonUpFcn',fun2)
            case 'extend'  %Zoom
                xlims=get(tool.handles.Axes,'Xlim');
                ylims=get(tool.handles.Axes,'Ylim');
                bpA=get(tool.handles.Axes,'CurrentPoint');
                bpA=[bpA(1,1) bpA(1,2)];
                setptr(tool.handles.fig,'glass');
                fun=@(src,evnt) adjustZoomMouse(src,evnt,bp,tool.handles.Axes,tool,xlims,ylims,bpA);
                fun2=@(src,evnt) buttonUpFunction(src,evnt,tool,WBMF_old,WBUF_old);
                set(tool.handles.fig,'WindowButtonMotionFcn',fun,'WindowButtonUpFcn',fun2)
            case 'alt' %pan
                xlims=get(tool.handles.Axes,'Xlim');
                ylims=get(tool.handles.Axes,'Ylim');
                oldUnits =  get(tool.handles.Axes,'Units'); set(tool.handles.Axes,'Units','Pixels');
                pos = get(tool.handles.Axes,'Position'); 
                set(tool.handles.Axes,'Units',oldUnits);
                axesPixels = pos(3:end);
                imagePixels = [diff(xlims) diff(ylims)];
                scale = imagePixels./axesPixels;
                scale = scale(1);
                setptr(tool.handles.fig,'closedhand');
                fun=@(src,evnt) adjustPanMouse(src,evnt,bp,tool.handles.Axes,xlims,ylims,scale);
                fun2=@(src,evnt) buttonUpFunction(src,evnt,tool,WBMF_old,WBUF_old);
                set(tool.handles.fig,'WindowButtonMotionFcn',fun,'WindowButtonUpFcn',fun2)
        end
    case 2
        bp=get(tool.handles.Axes,'CurrentPoint');
        x=bp(1,1); y=bp(1,2);
        varargout{1}=x; varargout{2}=y;
end
end

function resetViewCallback(hObject,evnt,tool)
set(tool.handles.Axes,'Xlim',get(tool.handles.I,'XData'))
set(tool.handles.Axes,'Ylim',get(tool.handles.I,'YData'))
end

function toggleGrid(hObject,eventdata,tool)
% unselect button to prevent activation with spacebar
try
    warning off
    set(hObject, 'Enable', 'off');
    drawnow;
    set(hObject, 'Enable', 'on');
    warning on
end

if get(hObject,'Value')
    set(tool.handles.grid,'Visible','on')
else
    set(tool.handles.grid,'Visible','off')
end
end

function toggleMask(hObject,eventdata,tool)
% unselect button to prevent activation with spacebar
set(hObject, 'Enable', 'off');
drawnow;
set(hObject, 'Enable', 'on');

if get(hObject,'Value')
    set(tool.handles.mask,'Visible','on')
else
    set(tool.handles.mask,'Visible','off')
end

end

function changeColormap(hObject,eventdata,tool)
% unselect button to prevent activation with spacebar
set(hObject, 'Enable', 'off');
drawnow;
set(hObject, 'Enable', 'on');

n=get(hObject,'Value');
maps=get(hObject,'String');
h = tool.getHandles;
colormap(h.Axes,maps{n})
if isfield(h,'HistImageAxes')
    colormap(h.HistImageAxes,maps{n})
end
end

function WindowLevel_callback(hobject,evnt,tool)
range=get(tool.handles.Axes,'Clim');

L=str2num(get(tool.handles.Tools.L,'String'));
if isempty(L) 
    L=range(1);
    set(tool.handles.Tools.L,'String',num2str(L))
end
U=str2num(get(tool.handles.Tools.U,'String'));
if isempty(U)
    U=range(2);
    set(tool.handles.Tools.U,'String',num2str(U))
end
if U<L
    U=L+max(eps,abs(0.1*L)); 
    set(tool.handles.Tools.U,'String',num2str(U))
end
setWL(tool,U-L,mean([U,L]))
end
        
function histogramButtonDownFunction(hObject,evnt,tool,line)

WBMF_old = get(tool.handles.fig,'WindowButtonMotionFcn');
WBUF_old = get(tool.handles.fig,'WindowButtonUpFcn');

switch line
    case 1 %Lower limit of range
        fun=@(src,evnt) newLowerRangePosition(src,evnt,tool.handles.HistAxes,tool);
        fun2=@(src,evnt) buttonUpFunction(src,evnt,tool,WBMF_old,WBUF_old);
        set(tool.handles.fig,'WindowButtonMotionFcn',fun,'WindowButtonUpFcn',fun2)
    case 2 %Upper limt of range
        fun=@(src,evnt) newUpperRangePosition(src,evnt,tool.handles.HistAxes,tool);
        fun2=@(src,evnt) buttonUpFunction(src,evnt,tool,WBMF_old,WBUF_old);
        set(tool.handles.fig,'WindowButtonMotionFcn',fun,'WindowButtonUpFcn',fun2)
    case 3 %Middle line
        fun=@(src,evnt) newLevelRangePosition(src,evnt,tool.handles.HistAxes,tool);
        fun2=@(src,evnt) buttonUpFunction(src,evnt,tool,WBMF_old,WBUF_old);
        set(tool.handles.fig,'WindowButtonMotionFcn',fun,'WindowButtonUpFcn',fun2)
end
end

function scrollWheel(scr,evnt,tool)
%Check to see if the mouse is over the axis
% units=get(tool.handles.fig,'Units');
% set(tool.handles.fig,'Units','Pixels')
% point=get(tool.handles.fig, 'CurrentPoint');
% set(tool.handles.fig,'Units',units)
% 
% units=get(tool.handles.Panels.Large,'Units');
% set(tool.handles.Panels.Large,'Units','Pixels')
% pos_p=get(tool.handles.Panels.Large,'Position');
% set(tool.handles.Panels.Large,'Units',units)
% 
% units=get(tool.handles.Panels.Image,'Units');
% set(tool.handles.Panels.Image,'Units','Pixels')
% pos_a=get(tool.handles.Panels.Image,'Position');
% set(tool.handles.Panels.Image,'Units',units)
% 
% xmin=pos_p(1)+pos_a(1); xmax=xmin+pos_a(3);
% ymin=pos_p(2)+pos_a(2); ymax=ymin+pos_a(4);



%if point(1)>=xmin && point(1)<=xmax && point(2)>=ymin && point(2)<=ymax
%if isMouseOverAxes(tool.handles.Axes)
    newSlice=get(tool.handles.Slider,'value')-evnt.VerticalScrollCount;
    if newSlice>=1 && newSlice <=size(tool.I{tool.Nvol},tool.viewplane)
        set(tool.handles.Slider,'value',newSlice);
        showSlice(tool)
    end
%end

end

function multipleScrollWheel(scr,evnt,tools)
for i=1:length(tools)
    scrollWheel(scr,evnt,tools(i))
end
end

function newLowerRangePosition(src,evnt,hObject,tool)
cp = get(hObject,'CurrentPoint'); cp=[cp(1,1) cp(1,2)];
range=get(tool.handles.Axes,'Clim');
Xlims=get(hObject,'Xlim');
r=double(tool.getrange);
ord = round(log10(r));
if ord>1
    cp(1)=round(cp(1));
end
range(1)=cp(1);
W=diff(range);
L=mean(range);
if W>0 && range(1)>=Xlims(1)
    setWL(tool,W,L)
end
end

function newUpperRangePosition(src,evnt,hObject,tool)
cp = get(hObject,'CurrentPoint'); cp=[cp(1,1) cp(1,2)];
range=get(tool.handles.Axes,'Clim');
Xlims=get(hObject,'Xlim');
r=double(tool.getrange);
ord = round(log10(r));
if ord>1
    cp(1)=round(cp(1));
end
range(2)=cp(1);
W=diff(range);
L=mean(range);
if W>0 && range(2)<=Xlims(2)
    setWL(tool,W,L)
end
end

function newLevelRangePosition(src,evnt,hObject,tool)
cp = get(hObject,'CurrentPoint'); cp=[cp(1,1) cp(1,2)];
range=get(tool.handles.Axes,'Clim');
Xlims=get(hObject,'Xlim');
r=double(tool.getrange);
ord = round(log10(r));
if ord>1
    cp(1)=round(cp(1));
end
L=cp(1);
W=diff(range);
if L>=Xlims(1) && L<=Xlims(2)
    setWL(tool,W,L)
end
end

function adjustContrastMouse(src,evnt,bp,hObject,tool,W,L)
cp = get(0,'PointerLocation');
SS=get( 0, 'Screensize' ); SS=SS(end-1:end); %Get the screen size
d=round(cp-bp)./SS;
r=tool.getrange;
WS=tool.windowSpeed;
W2=W+r*d(1)*WS; L=L-r*d(2)*WS;
if W2>0
    W=W2;
else
    W=.001*W;
end

ord = round(log10(r));
if ord>1
    W=ceil(W);
    L=round(L);
end

setWL(tool,W,L)
end

function adjustZoomMouse(src,~,bp,hObject,tool,xlims,ylims,bpA)

%get the zoom factor
cp = get(0,'PointerLocation');
d=cp(2)-bp(2);  %
zfactor = 1; %zoom percentage per change in screen pixels
resize = 100 + d*zfactor;   %zoom percentage

%get the old center point
cold = [xlims(1)+diff(xlims)/2 ylims(1)+diff(ylims)/2];

%get the direction vector from old center to the clicked point
dir = cold-bpA;
pfactor = 100; %zoom percentage at which clicked point becomes the new center

%rescale the dir vector according to ratio between resize and pfactor
dir = (dir*((resize-100)/pfactor));

%get the new center
cx = cold(1) + dir(1);
cy = cold(2) + dir(2);

%get the new width
newXwidth = diff(xlims)* (resize/100);
newYwidth = diff(ylims)* (resize/100);

%set the new axis limits
xlims = [cx-newXwidth/2 cx+newXwidth/2];
ylims = [cy-newYwidth/2 cy+newYwidth/2];
if resize > 0
    set(hObject,'Xlim',xlims,'Ylim',ylims)
end

end

function adjustPanMouse(src,evnt,bp,hObject,xlims,ylims,scale)
cp = get(0,'PointerLocation');
V = get(hObject,'View');
d = scale*(bp-cp);
if V(1)==-90
    d(1) = -d(1);
    d = d([2 1]);
elseif V(1)==90
    d(2) = -d(2);
    d = d([2 1]);
end
set(hObject,'Xlim',xlims+d(1),'Ylim',ylims-d(2))
end

function buttonUpFunction(src,evnt,tool,WBMF_old,WBUF_old)

setptr(tool.handles.fig,'arrow');
set(src,'WindowButtonMotionFcn',WBMF_old,'WindowButtonUpFcn',WBUF_old);

end

function getImageInfo(src,evnt,tool)
% if Mouse over Mask Selection button
current_object = hittest;
setmaskstatistics(tool,current_object)

h = tool.getHandles;
if ~isequal(h.Axes,current_object) && ~isequal(h.I,current_object) && ~isequal(h.mask,current_object)
    set(h.Info,'String','(x,y) val')
    return
end

pos=round(get(h.Axes,'CurrentPoint'));
pos=pos(1,1:2);
n=round(get(h.Slider,'value'));
if n==0
    n=1;
end

posdim = setdiff(1:3, tool.viewplane);
if pos(1)>0 && pos(1)<=size(tool.I{tool.Nvol},posdim(2)) && pos(2)>0 && pos(2)<=size(tool.I{tool.Nvol},posdim(1))
    switch tool.viewplane
        case 1
            set(h.Info,'String',['(' num2str(pos(1)) ',' num2str(pos(2)) ') ' num2str(tool.I{tool.Nvol}(n,pos(2),pos(1),min(end,tool.Ntime)))])
        case 2
            set(h.Info,'String',['(' num2str(pos(1)) ',' num2str(pos(2)) ') ' num2str(tool.I{tool.Nvol}(pos(2),n,pos(1),min(end,tool.Ntime)))])
        case 3
            set(h.Info,'String',['(' num2str(pos(1)) ',' num2str(pos(2)) ') ' num2str(tool.I{tool.Nvol}(pos(2),pos(1),n,min(end,tool.Ntime)))])
    end
    notify(tool,'newMousePos')
else
    set(h.Info,'String','(x,y) val')
end



end

function panelResizeFunction(hObject,events,tool,w,h,wbutt)
    hh = tool.getHandles;
    try
    units=get(hh.Panels.Large,'Units');
    set(hh.Panels.Large,'Units','Pixels')
    pos=get(hh.Panels.Large,'Position');
    set(hh.Panels.Large,'Units',units)
    if isfield(hh.Tools,'Hist') && get(hh.Tools.Hist,'value')
        set(hh.Panels.Image,'Position',[w w pos(3)-2*w pos(4)-2*w-h])
    else
        set(hh.Panels.Image,'Position',[w w max(0,pos(3)-2*w) max(0,pos(4)-2*w)])
    end
    %set(h.Panels.Image,'Position',[w w pos(3)-2*w pos(4)-2*w])
    set(hh.Panels.Hist,'Position',[w max(0,pos(4)-w-h) max(0,pos(3)-2*w) h])
    set(hh.Panels.Tools,'Position',[0 max(0,pos(4)-w) pos(3) w])
    set(hh.Panels.ROItools,'Position',[max(0,pos(3)-w)  w w max(0,pos(4)-2*w)])
    set(hh.Panels.Slider,'Position',[0 w w max(0,pos(4)-2*w)])
    set(hh.Panels.Info,'Position',[0 0 pos(3) w])
    axis(hh.Axes,'fill');
    buff=(w-wbutt)/2;
    pos=get(hh.Panels.ROItools,'Position');
    set(hh.Tools.Help,'Position',[buff pos(4)-wbutt-buff wbutt wbutt]);
    
    for islct=1:5
        set(hh.Tools.maskSelected(islct),'Position',[buff pos(4)-wbutt-buff-islct*wbutt wbutt wbutt]);
    end
    
    set(hh.Tools.maskLock,'Position',[buff pos(4)-wbutt-buff-(islct+1)*wbutt wbutt wbutt]);
    set(hh.Tools.maskStats,'Position',[buff pos(4)-wbutt-buff-(islct+2)*wbutt wbutt wbutt]);

    set(hh.Axes,'XLimMode','manual','YLimMode','manual');

    end
end

function icon = makeToolbarIconFromPNG(filename)
% makeToolbarIconFromPNG  Creates an icon with transparent
%   background from a PNG image.

%   Copyright 2004 The MathWorks, Inc.  
%   $Revision: 1.1.8.1 $  $Date: 2004/08/10 01:50:31 $

  % Read image and alpha channel if there is one.
  [icon,map,alpha] = imread(filename);

  % If there's an alpha channel, the transparent values are 0.  For an RGB
  % image the transparent pixels are [0, 0, 0].  Otherwise the background is
  % cyan for indexed images.
  if (ndims(icon) == 3) % RGB

    idx = 0;
    if ~isempty(alpha)
      mask = alpha == idx;
    else
      mask = icon==idx; 
    end
    
  else % indexed
    
    % Look through the colormap for the background color.
    if isempty(map), idx=1; icon = im2double(repmat(icon, [1 1 3])); return; end
    for i=1:size(map,1)
      if all(map(i,:) == [0 1 1])
        idx = i;
        break;
      end
    end
    
    mask = icon==(idx-1); % Zero based.
    icon = ind2rgb(icon,map);
    
  end
  
  % Apply the mask.
  icon = im2double(icon);
  
  for p = 1:3
    
    tmp = icon(:,:,p);
    if ndims(mask)==3
        tmp(mask(:,:,p))=NaN;
    else
        tmp(mask) = NaN;
    end
    icon(:,:,p) = tmp;
    
  end

end

function ShowHistogram(hObject,evnt,tool,w,h)
% unselect button to prevent activation with spacebar
set(hObject, 'Enable', 'off');
drawnow;
set(hObject, 'Enable', 'on');

    hh = tool.getHandles;
set(hh.Panels.Large,'Units','Pixels')
pos=get(hh.Panels.Large,'Position');
set(hh.Panels.Large,'Units','normalized')

if get(hh.Tools.Hist,'value')
    set(hh.Panels.Image,'Position',[w w pos(3)-2*w pos(4)-2*w-h])
else
    set(hh.Panels.Image,'Position',[w w pos(3)-2*w pos(4)-2*w])
end
axis(hh.Axes,'fill');
showSlice(tool)

end

function fig = getParentFigure(fig)
% if the object is a figure or figure descendent, return the
% figure. Otherwise return [].
while ~isempty(fig) & ~strcmp('figure', get(fig,'type'))
    fig = get(fig,'parent');
end
end

function overAxes = isMouseOverAxes(ha)
%This function checks if the mouse is currently hovering over the axis in
%question. hf is the handle to the figure, ha is the handle to the axes.
%This code allows the axes to be embedded in any size heirarchy of
%uipanels.

point = get(ha,'CurrentPoint');
x = point(1,1); y = point(1,2);
xlims = get(ha,'Xlim');
ylims = get(ha,'Ylim');

overAxes = x>=xlims(1) & x<=xlims(2) & y>=ylims(1) & y<=ylims(2);



end

function displayHelp(hObject,evnt,tool)
%%
msg = {'imtool3D, written by Justin Solomon',...
       'justin.solomon@duke.edu',...
       'adapted by Tanguy Duval',...
       'https://github.com/tanguyduval/imtool3D_td',...
       '------------------------------------------',...
       '',...
       'KEYBOARD SHORTCUTS:',...
       'Left/right arrows        navigate through time (4th dimension)',...
       'Top/bottom arrows        navigate through volumes (5th dimension)',...
       'Middle (shift+) Click and drag    Zoom in/out',...
       'Left   (ctrl+)  Click and drag    Contrast/Brightness',...
       'Right  Click and drag    Pan',...
       '',...
       'Spacebar                 Show/hide mask',...
       '[B]                      Toolbrush ',...
       '                           Middle click and drag to change diameter',...
       '                           Right click to erase',...
       '[S]                      Smart Toolbrush',...
       '[Z]                      Undo mask',...
       '[1]                      Select mask label 1',...
       '[2]                      Select mask label 2',...
       '[...]'};
   h = msgbox(msg);
   set(findall(h,'Type','Text'),'FontName','FixedWidth');
   Pos = get(h,'Position'); Pos(3) = 450;
   set(h,'Position',Pos)
end

function pos = getPixelPosition(h)
oldUnits = get(h,'Units');
set(h,'Units','Pixels');
pos = get(h,'Position');
set(h,'Units',oldUnits);
end

function togglebutton(h)
set(h,'Value',~get(h,'Value'))
fun = get(h,'Callback');
fun(h,1)
end

function [p,ellipse]=phantom3d(varargin)
%PHANTOM3D Three-dimensional analogue of MATLAB Shepp-Logan phantom
%   P = PHANTOM3D(DEF,N) generates a 3D head phantom that can   
%   be used to test 3-D reconstruction algorithms.
%
%   DEF is a string that specifies the type of head phantom to generate.
%   Valid values are: 
%         
%      'Shepp-Logan'            A test image used widely by researchers in
%                               tomography
%      'Modified Shepp-Logan'   (default) A variant of the Shepp-Logan phantom
%                               in which the contrast is improved for better  
%                               visual perception.
%
%   N is a scalar that specifies the grid size of P.
%   If you omit the argument, N defaults to 64.
% 
%   P = PHANTOM3D(E,N) generates a user-defined phantom, where each row
%   of the matrix E specifies an ellipsoid in the image.  E has ten columns,
%   with each column containing a different parameter for the ellipsoids:
%   
%     Column 1:  A      the additive intensity value of the ellipsoid
%     Column 2:  a      the length of the x semi-axis of the ellipsoid 
%     Column 3:  b      the length of the y semi-axis of the ellipsoid
%     Column 4:  c      the length of the z semi-axis of the ellipsoid
%     Column 5:  x0     the x-coordinate of the center of the ellipsoid
%     Column 6:  y0     the y-coordinate of the center of the ellipsoid
%     Column 7:  z0     the z-coordinate of the center of the ellipsoid
%     Column 8:  phi    phi Euler angle (in degrees) (rotation about z-axis)
%     Column 9:  theta  theta Euler angle (in degrees) (rotation about x-axis)
%     Column 10: psi    psi Euler angle (in degrees) (rotation about z-axis)
%
%   For purposes of generating the phantom, the domains for the x-, y-, and 
%   z-axes span [-1,1].  Columns 2 through 7 must be specified in terms
%   of this range.
%
%   [P,E] = PHANTOM3D(...) returns the matrix E used to generate the phantom.
%
%   Class Support
%   -------------
%   All inputs must be of class double.  All outputs are of class double.
%
%   Remarks
%   -------
%   For any given voxel in the output image, the voxel's value is equal to the
%   sum of the additive intensity values of all ellipsoids that the voxel is a 
%   part of.  If a voxel is not part of any ellipsoid, its value is 0.  
%
%   The additive intensity value A for an ellipsoid can be positive or negative;
%   if it is negative, the ellipsoid will be darker than the surrounding pixels.
%   Note that, depending on the values of A, some voxels may have values outside
%   the range [0,1].
%    
%   Example
%   -------
%        ph = phantom3d(128);
%        figure, imshow(squeeze(ph(64,:,:)))
%
%   Copyright 2005 Matthias Christian Schabel (matthias @ stanfordalumni . org)
%   University of Utah Department of Radiology
%   Utah Center for Advanced Imaging Research
%   729 Arapeen Drive
%   Salt Lake City, UT 84108-1218
%   
%   This code is released under the Gnu Public License (GPL). For more information, 
%   see : http://www.gnu.org/copyleft/gpl.html
%
%   Portions of this code are based on phantom.m, copyrighted by the Mathworks
%
[ellipse,n] = parse_inputs(varargin{:});
p = zeros([n n n]);
rng =  ( (0:n-1)-(n-1)/2 ) / ((n-1)/2); 
[x,y,z] = meshgrid(rng,rng,rng);
coord = [flatten(x); flatten(y); flatten(z)];
p = flatten(p);
for k = 1:size(ellipse,1)    
   A = ellipse(k,1);            % Amplitude change for this ellipsoid
   asq = ellipse(k,2)^2;        % a^2
   bsq = ellipse(k,3)^2;        % b^2
   csq = ellipse(k,4)^2;        % c^2
   x0 = ellipse(k,5);           % x offset
   y0 = ellipse(k,6);           % y offset
   z0 = ellipse(k,7);           % z offset
   phi = ellipse(k,8)*pi/180;   % first Euler angle in radians
   theta = ellipse(k,9)*pi/180; % second Euler angle in radians
   psi = ellipse(k,10)*pi/180;  % third Euler angle in radians
   
   cphi = cos(phi);
   sphi = sin(phi);
   ctheta = cos(theta);
   stheta = sin(theta);
   cpsi = cos(psi);
   spsi = sin(psi);
   
   % Euler rotation matrix
   alpha = [cpsi*cphi-ctheta*sphi*spsi   cpsi*sphi+ctheta*cphi*spsi  spsi*stheta;
            -spsi*cphi-ctheta*sphi*cpsi  -spsi*sphi+ctheta*cphi*cpsi cpsi*stheta;
            stheta*sphi                  -stheta*cphi                ctheta];        
   
   % rotated ellipsoid coordinates
   coordp = alpha*coord;
   
   idx = find((coordp(1,:)-x0).^2./asq + (coordp(2,:)-y0).^2./bsq + (coordp(3,:)-z0).^2./csq <= 1);
   p(idx) = p(idx) + A;
end
p = reshape(p,[n n n]);
end
function out = flatten(in)
out = reshape(in,[1 prod(size(in))]);
end
   
   
function [e,n] = parse_inputs(varargin)
%  e is the m-by-10 array which defines ellipsoids
%  n is the size of the phantom brain image
n = 128;     % The default size
e = [];
defaults = {'shepp-logan', 'modified shepp-logan', 'yu-ye-wang'};
for i=1:nargin
   if ischar(varargin{i})         % Look for a default phantom
      def = lower(varargin{i});
      idx = strmatch(def, defaults);
      if isempty(idx)
         eid = sprintf('Images:%s:unknownPhantom',mfilename);
         msg = 'Unknown default phantom selected.';
         error(eid,'%s',msg);
      end
      switch defaults{idx}
      case 'shepp-logan'
         e = shepp_logan;
      case 'modified shepp-logan'
         e = modified_shepp_logan;
      case 'yu-ye-wang'
         e = yu_ye_wang;
      end
   elseif numel(varargin{i})==1 
      n = varargin{i};            % a scalar is the image size
   elseif ndims(varargin{i})==2 && size(varargin{i},2)==10 
      e = varargin{i};            % user specified phantom
   else
      eid = sprintf('Images:%s:invalidInputArgs',mfilename);
      msg = 'Invalid input arguments.';
      error(eid,'%s',msg);
   end
end
% ellipse is not yet defined
if isempty(e)                    
   e = modified_shepp_logan;
end
end
%%%%%%%%%%%%%%%%%%%%%%%%%%%%%
%  Default head phantoms:   %
%%%%%%%%%%%%%%%%%%%%%%%%%%%%%
function e = shepp_logan
e = modified_shepp_logan;
e(:,1) = [1 -.98 -.02 -.02 .01 .01 .01 .01 .01 .01];
end
      
function e = modified_shepp_logan
%
%   This head phantom is the same as the Shepp-Logan except 
%   the intensities are changed to yield higher contrast in
%   the image.  Taken from Toft, 199-200.
%      
%         A      a     b     c     x0      y0      z0    phi  theta    psi
%        -----------------------------------------------------------------
e =    [  1  .6900  .920  .810      0       0       0      0      0      0
        -.8  .6624  .874  .780      0  -.0184       0      0      0      0
        -.2  .1100  .310  .220    .22       0       0    -18      0     10
        -.2  .1600  .410  .280   -.22       0       0     18      0     10
         .1  .2100  .250  .410      0     .35    -.15      0      0      0
         .1  .0460  .046  .050      0      .1     .25      0      0      0
         .1  .0460  .046  .050      0     -.1     .25      0      0      0
         .1  .0460  .023  .050   -.08   -.605       0      0      0      0
         .1  .0230  .023  .020      0   -.606       0      0      0      0
         .1  .0230  .046  .020    .06   -.605       0      0      0      0 ];
       
end
          
function e = yu_ye_wang
%
%   Yu H, Ye Y, Wang G, Katsevich-Type Algorithms for Variable Radius Spiral Cone-Beam CT
%      
%         A      a     b     c     x0      y0      z0    phi  theta    psi
%        -----------------------------------------------------------------
e =    [  1  .6900  .920  .900      0       0       0      0      0      0
        -.8  .6624  .874  .880      0       0       0      0      0      0
        -.2  .4100  .160  .210   -.22       0    -.25    108      0      0
        -.2  .3100  .110  .220    .22       0    -.25     72      0      0
         .2  .2100  .250  .500      0     .35    -.25      0      0      0
         .2  .0460  .046  .046      0      .1    -.25      0      0      0
         .1  .0460  .023  .020   -.08    -.65    -.25      0      0      0
         .1  .0460  .023  .020    .06    -.65    -.25     90      0      0
         .2  .0560  .040  .100    .06   -.105    .625     90      0      0
        -.2  .0560  .056  .100      0    .100    .625      0      0      0 ];
       
end<|MERGE_RESOLUTION|>--- conflicted
+++ resolved
@@ -1,2447 +1,2442 @@
-classdef imtool3D < handle
-    %This is a image slice viewer with built in scroll, contrast, zoom and
-    %ROI tools. 
-    %
-    %   Use this class to place a self-contained image viewing panel within
-    %   a GUI (or any figure). Similar to imtool but with slice scrolling.
-    %   Only designed to view grayscale (intensity) images. Use the mouse
-    %   to control how the image is displayed. A left click allows window
-    %   and leveling, a right click is for panning, and a middle click is
-    %   for zooming. Also the scroll wheel can be used to scroll through
-    %   slices.
-    %----------------------------------------------------------------------
-    %Inputs:
-    %
-    %   I           An m x n x k image array of grayscale values. Default
-    %               is a 100x100x3 random noise image.
-    %   position    The position of the panel containing the image and all
-    %               the tools. Format is [xmin ymin width height]. Default
-    %               position is [0 0 1 1] (units = normalized). See the
-    %               setPostion and setUnits methods to change the postion
-    %               or units.
-    %   h           Handle of the parent figure. If no handles is provided,
-    %               a new figure will be created.
-    %   range       The display range of the image. Format is [min max].
-    %               The range can be adjusted with the contrast tool or
-    %               with the setRange method. Default is [min(I) max(I)].
-    %----------------------------------------------------------------------
-    %Output:
-    %
-    %   tool        The imtool3D object. Use this object as input to the
-    %               class methods described below.
-    %----------------------------------------------------------------------
-    %Constructor Syntax
-    %
-    %tool = imtool3d() creates an imtool3D panel in the current figure with
-    %a random noise image. Returns the imtool3D object.
-    %
-    %tool = imtool3d(I) sets the image of the imtool3D panel.
-    %
-    %tool = imtool3D(I,position) sets the position of the imtool3D panel
-    %within the current figure. The default units are normalized.
-    %
-    %tool = imtool3D(I,position,h) puts the imtool3D panel in the figure
-    %specified by the handle h.
-    %
-    %tool = imtool3D(I,position,h,range) sets the display range of the
-    %image according to range=[min max].
-    %
-    %tool = imtool3D(I,position,h,range,tools) lets the scroll wheel
-    %properly sync if you are displaying multiple imtool3D objects in the
-    %same figure.
-    %
-    %tool = imtool3D(I,position,h,range,tools,mask) allows you to overlay a
-    %semitransparent binary mask on the image data.
-    %
-    %Note that you can pass an empty matrix for any input variable to have
-    %the constructor use default values. ex. tool=imtool3D([],[],h,[]).
-    %----------------------------------------------------------------------
-    %Methods:
-    %
-    %   setImage(tool, I) displays a new image.
-    %
-    %   I = getImage(tool) returns the image being shown by the tool
-    %
-    %   setMask(tool,mask) replaces the overlay mask with a new one
-    %
-    %   setAlpha(tool,alpha) sets the transparency of the overlaid mask
-    %
-    %   alpha = getAlpha(tool) gets the current transparency of the
-    %   overlaid mask
-    %
-    %   setPostion(tool,position) sets the position of tool.
-    %
-    %   position = getPosition(tool) returns the position of the tool
-    %   relative to its parent figure.
-    %
-    %   setUnits(tool,Units) sets the units of the position of tool. See
-    %   uipanel properties for possible unit strings.
-    %
-    %   units = getUnits(tool) returns the units of used for the position
-    %   of the tool.
-    %
-    %   handles = getHandles(tool) returns a structured variable, handles,
-    %   which contains all the handles to the various objects used by
-    %   imtool3D.
-    %
-    %   setDisplayRange(tool,range) sets the display range of the image.
-    %   see the 'Clim' property of an Axes object for details.
-    %
-    %   range=getDisplayRange(tool) returns the current display range of
-    %   the image.
-    %
-    %   setWindowLevel(tool,W,L) sets the display range of the image in
-    %   terms of its window (diff(range)) and level (mean(range)).
-    %
-    %   [W,L] = getWindowLevel(tool) returns the display range of the image
-    %   in terms of its window (W) and level (L)
-    %
-    %   setCurrentSlice(tool,slice) sets the current displayed slice.
-    %
-    %   slice = getCurrentSlice(tool) returns the currently displayed
-    %   slice number.
-    %
-    %----------------------------------------------------------------------
-    %Notes:
-    %
-    %   Author: Justin Solomon, July, 26 2013 (Latest update April, 16,
-    %   2016)
-    %
-    %   Contact: justin.solomon@duke.edu
-    %
-    %   Current Version 2.4
-    %   Version Notes:
-    %                   1.1-added method to get information about the
-    %                   currently selected ROI.
-    %
-    %                   2.0- Completely redesigned the tool. Window and
-    %                   leveleing, pan, and zoom are now done with the
-    %                   mouse as is standard in most medical image viewers.
-    %                   Also the overall astestic design of the tool is
-    %                   improved with a new black theme. Added ability to
-    %                   change the colormap of the image. Also when
-    %                   resizing the figure, the tool behaves better and
-    %                   maintains maximum viewing area for the image while
-    %                   keeping the tool buttons correctly sized.
-    %                   IMPORTANT: Any code that worked with the version
-    %                   1.0 may not be compatible with version 2.0.
-    %
-    %                   2.1- Added crop tool, help button, and button that
-    %                   resets the pan and zoom settings to show the entire
-    %                   image (useful when you're zoomed in and you just
-    %                   want to zoom out quickly. Also made the window and
-    %                   level adjustable by draging the lines on the
-    %                   histogram
-    %
-    %                   2.2- Added support for Matlab 2014b. Added ability
-    %                   to overlay a semi-transparent binary mask on the
-    %                   image data. Useful to visiulize segmented data.
-    %
-    %                   2.3- Simplified the ROI tools. imtool3D no longer
-    %                   relies on MATLAB'S imroi classes, rather I've made
-    %                   a set of ROI classes just for imtool3D. This
-    %                   greatly simplifies the integration of the ROI
-    %                   tools. You can export and delete the ROIs directly
-    %                   from their context menus.
-    %
-    %                   2.3.1- Make sure the figure is centered when
-    %                   creating an imtool3D object in a new figure
-    % 
-    %                   2.3.2- Squished a few bugs for older Matlab
-    %                   versions. Added method to set and get the
-    %                   transparency of the overlaid mask. Refined the
-    %                   panning and zooming.
-    %
-    %                   2.3.3- Fixed a bug with the cropping function
-    %
-    %                   2.3.4- Added check box to toggle on and off the
-    %                   mask overlay. Fixed a bug with the interactive
-    %                   window and leveling using the histogram view. Added
-    %                   a paint brush to allow user to quickly segment
-    %                   something
-    %
-    %                   2.4- Added methods to get the min, max, and range
-    %                   of pixel values. Updated the window and leveling to
-    %                   be adaptive to the dynamic range of the image data.
-    %                   Should work well if the range is small or large.
-    %
-    %                   2.4.1- fixed a small bug related to windowing with
-    %                   the mouse.
-    %
-    %                   2.4.2- Added a "smart" paint brush which helps to
-    %                   segment borders cleanly.
-    %   
-    %   Created in MATLAB_R2015b
-    %
-    %   Requires the image processing toolbox
-    
-    properties (SetAccess = private, GetAccess = private)
-        I            %Image data (MxNxKxTxV) matrix of image data
-        Nvol         % Current volume
-        Ntime        % Current time
-        range        % Range of images
-        Climits      % Current color limits (Clim) to display images in I (cell)
-        mask         %Indexed mask that can be overlaid on the image data
-        maskHistory  %History of mask  for undo
-        maskSelected %Index of the selected mask color
-        lockMask     %Lock other mask colors
-        maskColor    %Nx3 vector specifying the RGB color of the overlaid mask. Default is red (i.e., [1 0 0]);
-        handles      %Structured variable with all the handles
-        centers      %list of bin centers for histogram
-        alpha        %transparency of the overlaid mask (default is .2)
-        aspectRatio = [1 1 1];
-        viewplane    = 3; % Direction of the 3rd dimension 
-        
-        
-    end
-    
-    properties
-        windowSpeed=2; %Ratio controls how fast the window and level change when you change them with the mouse
-        upsample = false;
-        upsampleMethod = 'lanczos3'; %Can be any of {'bilinear','bicubic','box','triangle','cubic','lanczos2','lanczos3'}
-        Visible = true;              %lets the user hide the imtool3D panel
-        brushsize = 5;
-    end
-    
-    properties (Dependent = true)
-        rescaleFactor %This is the screen pixels/image pixels. used to resample image data when being displayed
-    end
-    
-    events
-        newImage
-        maskChanged
-        maskUndone
-        newMousePos
-        newSlice
-    end
-     
-    methods
-        
-        function tool = imtool3D(varargin)  %Constructor
-            if ~isdeployed
-                addpath(genpath(fullfile(fileparts(mfilename('fullpath')),'External')))
-                addpath(genpath(fullfile(fileparts(mfilename('fullpath')),'src')))
-            end
-            
-            % Parse Inputs
-            [I, position, h, range, tools, mask, enableHist] = parseinputs(varargin{:});
-            
-            % display figure
-            if isempty(h)
-                h=figure;
-                set(h,'Toolbar','none','Menubar','none','NextPlot','new')
-                set(h,'Units','Pixels');
-                pos=get(h,'Position');
-                Af=pos(3)/pos(4);   %input Ratio of the figure
-                AI=size(I,2)/size(I,1); %input Ratio of the image
-                if Af>AI    %Figure is too wide, make it taller to match
-                   pos(4)=pos(3)/AI; 
-                elseif Af<AI    %Figure is too long, make it wider to match
-                    pos(3)=AI*pos(4);
-                end
-                
-                %set minimal size
-                pos(3)=max(600,pos(3));
-                pos(4)=max(500,pos(4));
-                
-                %make sure the figure is centered
-                screensize = get(0,'ScreenSize');
-                pos(1) = ceil((screensize(3)-pos(3))/2);
-                pos(2) = ceil((screensize(4)-pos(4))/2); 
-                set(h,'Position',pos)
-                set(h,'Units','normalized');
-            end
-                        
-            %find the parent figure handle if the given parent is not a
-            %figure
-            if ~strcmp(get(h,'type'),'figure')
-                fig = getParentFigure(h);
-            else
-                fig = h;
-            end
-            
-            %--------------------------------------------------------------
-            tool.lockMask = true;
-            tool.handles.fig=fig;
-            tool.handles.parent = h;
-            tool.maskColor = [  0     0     0;
-                                1     0     0;
-                                1     1     0;
-                                0     1     0;
-                                0     1     1;
-                                0     0     1;
-                                1     0     1];
-            tool.maskSelected = 1;
-            tool.maskHistory  = cell(1,10);
-            tool.alpha = .2;
-            tool.Nvol = 1;
-            tool.Ntime = 1;
-            
-            %Create the panels and slider
-            w=30; %Pixel width of the side panels
-            h=110; %Pixel height of the histogram panel
-            wbutt=20; %Pixel size of the buttons
-            tool.handles.Panels.Large   =   uipanel(tool.handles.parent,'Units','normalized','Position',position,'Title','','Tag','imtool3D'); 
-            pos=getpixelposition(tool.handles.parent); pos(1) = pos(1)+position(1)*pos(3); pos(2) = pos(2)+position(2)*pos(4); pos(3) = pos(3)*position(3); pos(4) = pos(4)*position(4); 
-            tool.handles.Panels.Hist   =   uipanel(tool.handles.Panels.Large,'Units','Pixels','Position',[w pos(4)-w-h pos(3)-2*w h],'Title','');
-            tool.handles.Panels.Image   =   uipanel(tool.handles.Panels.Large,'Units','Pixels','Position',[w w pos(3)-2*w pos(4)-2*w],'Title','');
-            tool.handles.Panels.Tools   =   uipanel(tool.handles.Panels.Large,'Units','Pixels','Position',[0 pos(4)-w pos(3) w],'Title','');
-            tool.handles.Panels.ROItools    =   uipanel(tool.handles.Panels.Large,'Units','Pixels','Position',[pos(3)-w  w w pos(4)-2*w],'Title','');
-            tool.handles.Panels.Slider  =   uipanel(tool.handles.Panels.Large,'Units','Pixels','Position',[0 w w pos(4)-2*w],'Title','');
-            tool.handles.Panels.Info   =   uipanel(tool.handles.Panels.Large,'Units','Pixels','Position',[0 0 pos(3) w],'Title','');
-            try
-                set(cell2mat(struct2cell(tool.handles.Panels)),'BackgroundColor','k','ForegroundColor','w','HighlightColor','k')
-            catch
-                objarr=struct2cell(tool.handles.Panels);
-                objarr=[objarr{:}];
-                set(objarr,'BackgroundColor','k','ForegroundColor','w','HighlightColor','k');
-            end
-            
-            
-            %Create Slider for scrolling through image stack
-            tool.handles.Slider         =   uicontrol(tool.handles.Panels.Slider,'Style','Slider','Units','Normalized','Position',[0 0 1 1],'TooltipString','Change Slice (can use scroll wheel also)');
-            fun=@(scr,evnt)multipleScrollWheel(scr,evnt,[tool tools]);
-            set(tool.handles.fig,'WindowScrollWheelFcn',fun);
-           
-            
-            %Create image axis
-            tool.handles.Axes           =   axes('Position',[0 0 1 1],'Parent',tool.handles.Panels.Image,'Color','none');
-            tool.handles.I              =   imshow(zeros(3,3),[0 1],'Parent',tool.handles.Axes); hold on;
-            set(tool.handles.I,'Clipping','off')
-            view(tool.handles.Axes,-90,90);
-            set(tool.handles.Axes,'XLimMode','manual','YLimMode','manual','Clipping','off');
-            
-            
-            %Set up the binary mask viewer
-            im = ind2rgb(zeros(3,3),tool.maskColor);
-            tool.handles.mask           =   imshow(im);
-            set(tool.handles.Axes,'Position',[0 0 1 1],'Color','none','XColor','r','YColor','r','GridLineStyle','--','LineWidth',1.5,'XTickLabel','','YTickLabel','');
-            axis off
-            grid off
-            axis fill
-            
-            
-            %Set up image info display
-            tool.handles.Info=uicontrol(tool.handles.Panels.Info,'Style','text','String','(x,y) val','Units','Normalized','Position',[0 .1 .5 .8],'BackgroundColor','k','ForegroundColor','w','FontSize',12,'HorizontalAlignment','Left');
-            fun=@(src,evnt)getImageInfo(src,evnt,tool);
-            set(tool.handles.fig,'WindowButtonMotionFcn',fun);
-            tool.handles.SliceText=uicontrol(tool.handles.Panels.Info,'Style','text','String',['Vol: 1/' num2str(size(I,5)) '    Time: 1/' num2str(size(I,4)) '    Slice: 1/' num2str(size(I,tool.viewplane))],'Units','Normalized','Position',[.5 .1 .48 .8],'BackgroundColor','k','ForegroundColor','w','FontSize',12,'HorizontalAlignment','Right', 'TooltipString', 'Use arrows to navigate through time (4th dim) and volumes (5th dim)');
-
-            %Set up mouse button controls
-            fun=@(hObject,eventdata) imageButtonDownFunction(hObject,eventdata,tool);
-            set(tool.handles.mask,'ButtonDownFcn',fun)
-            set(tool.handles.I,'ButtonDownFcn',fun)
-            
-            %create the tool buttons
-            wp=w;
-            w=wbutt;
-            buff=(wp-w)/2;
-            
-            %Create the histogram plot
-            %set(tool.handles.Panels.Image,'Visible','off')
-            if enableHist
-                tool.handles.HistAxes           =   axes('Position',[.025 .15 .95 .55],'Parent',tool.handles.Panels.Hist);
-                tool.handles.HistLine=plot([0 1],[0 1],'-w','LineWidth',1);
-                set(tool.handles.HistAxes,'Color','none','XColor','w','YColor','w','FontSize',9,'YTick',[])
-                axis on
-                hold on
-                axis fill
-                xlim(get(gca,'Xlim'))
-                tool.handles.Histrange(1)=plot([0 0 0],[0 .5 1],'.-r');
-                tool.handles.Histrange(2)=plot([1 1 1],[0 .5 1],'.-r');
-                tool.handles.Histrange(3)=plot([0.5 0.5 0.5],[0 .5 1],'.--r');
-                tool.handles.HistImageAxes           =   axes('Position',[.025 .75 .95 .2],'Parent',tool.handles.Panels.Hist);
-                set(tool.handles.HistImageAxes,'Units','Pixels'); pos=get(tool.handles.HistImageAxes,'Position'); set(tool.handles.HistImageAxes,'Units','Normalized');
-                tool.handles.HistImage=imshow(repmat(linspace(0,1,256),[round(pos(4)) 1]),[0 1]);
-                set(tool.handles.HistImageAxes,'XColor','w','YColor','w','XTick',[],'YTick',[])
-                axis on;
-                box on;
-                axis normal
-                fun = @(hObject,evnt)histogramButtonDownFunction(hObject,evnt,tool,1);
-                set(tool.handles.Histrange(1),'ButtonDownFcn',fun);
-                fun = @(hObject,evnt)histogramButtonDownFunction(hObject,evnt,tool,2);
-                set(tool.handles.Histrange(2),'ButtonDownFcn',fun);
-                fun = @(hObject,evnt)histogramButtonDownFunction(hObject,evnt,tool,3);
-                set(tool.handles.Histrange(3),'ButtonDownFcn',fun);
-                
-                %Create histogram checkbox
-                tool.handles.Tools.Hist     =   uicontrol(tool.handles.Panels.Tools,'Style','Checkbox','String','Hist?','Position',[buff buff 2.5*w w],'TooltipString','Show Histogram','BackgroundColor','k','ForegroundColor','w');
-                fun=@(hObject,evnt) ShowHistogram(hObject,evnt,tool,wp,h);
-                set(tool.handles.Tools.Hist,'Callback',fun)
-                lp=buff+2.5*w;
-            else
-                lp=buff;
-            end
-            
-            %Set up the resize function
-            fun=@(x,y) panelResizeFunction(x,y,tool,wp,h,wbutt);
-            set(tool.handles.Panels.Large,'ResizeFcn',fun)
-
-            
-            %Create window and level boxes
-            tool.handles.Tools.TL       =   uicontrol(tool.handles.Panels.Tools,'Style','text','String','L','Position',[lp+buff buff w w],'BackgroundColor','k','ForegroundColor','w','TooltipString',sprintf('Intensity Window Lower Bound\n(left click and drag on the image to control window width and level)'));
-            tool.handles.Tools.L        =   uicontrol(tool.handles.Panels.Tools,'Style','Edit','String','0','Position',[lp+buff+w buff 2*w w],'TooltipString',sprintf('Intensity Window Lower Bound\n(left click and drag on the image to control window width and level)'),'BackgroundColor',[.2 .2 .2],'ForegroundColor','w'); 
-            tool.handles.Tools.TU       =   uicontrol(tool.handles.Panels.Tools,'Style','text','String','U','Position',[lp+2*buff+3*w buff w w],'BackgroundColor','k','ForegroundColor','w','TooltipString',sprintf('Intensity Window Upper Bound\n(left click and drag on the image to control window width and level)'));
-            tool.handles.Tools.U        =   uicontrol(tool.handles.Panels.Tools,'Style','Edit','String','1','Position',[lp+2*buff+4*w buff 2*w w],'TooltipString',sprintf('Intensity Window Upper Bound\n(left click and drag on the image to control window width and level)'),'BackgroundColor',[.2 .2 .2],'ForegroundColor','w');
-            lp=lp+buff+7*w;
-            
-            %Creat window and level callbacks
-            fun=@(hobject,evnt) WindowLevel_callback(hobject,evnt,tool);
-            set(tool.handles.Tools.L,'Callback',fun);
-            set(tool.handles.Tools.U,'Callback',fun);
-            
-            %Create view restore button
-            tool.handles.Tools.ViewRestore           =   uicontrol(tool.handles.Panels.Tools,'Style','pushbutton','String','','Position',[lp buff w w],'TooltipString',sprintf('Reset Pan and Zoom\n(Right Click (Ctrl+Click) to Pan and Middle (Shift+Click) Click to zoom)'));
-            [iptdir, MATLABdir] = ipticondir;
-            icon_save = makeToolbarIconFromPNG([iptdir '/overview_zoom_in.png']);
-            set(tool.handles.Tools.ViewRestore,'CData',icon_save);
-            fun=@(hobject,evnt) resetViewCallback(hobject,evnt,tool);
-            set(tool.handles.Tools.ViewRestore,'Callback',fun)
-            lp=lp+w+2*buff;
-            
-            %Create grid checkbox and grid lines
-            tool.handles.Tools.Grid           =   uicontrol(tool.handles.Panels.Tools,'Style','checkbox','String','Grid?','Position',[lp buff 2.5*w w],'BackgroundColor','k','ForegroundColor','w');
-            nGrid=7;
-            nMinor=4;
-            x=linspace(1,size(I,2),nGrid);
-            y=linspace(1,size(I,1),nGrid);
-            hold(tool.handles.Axes, 'on');
-            tool.handles.grid=[];
-            gColor=[255 38 38]./256;
-            mColor=[255 102 102]./256;
-            for i=1:nGrid
-                tool.handles.grid(end+1)=plot(tool.handles.Axes,[.5 size(I,2)-.5],[y(i) y(i)],'-','LineWidth',1.2,'HitTest','off','Color',gColor);
-                tool.handles.grid(end+1)=plot(tool.handles.Axes,[x(i) x(i)],[.5 size(I,1)-.5],'-','LineWidth',1.2,'HitTest','off','Color',gColor);
-                if i<nGrid
-                    xm=linspace(x(i),x(i+1),nMinor+2); xm=xm(2:end-1);
-                    ym=linspace(y(i),y(i+1),nMinor+2); ym=ym(2:end-1);
-                    for j=1:nMinor
-                        tool.handles.grid(end+1)=plot(tool.handles.Axes,[.5 size(I,2)-.5],[ym(j) ym(j)],'-r','LineWidth',.9,'HitTest','off','Color',mColor);
-                        tool.handles.grid(end+1)=plot(tool.handles.Axes,[xm(j) xm(j)],[.5 size(I,1)-.5],'-r','LineWidth',.9,'HitTest','off','Color',mColor);
-                    end
-                end
-            end
-            tool.handles.grid(end+1)=scatter(tool.handles.Axes,.5+size(I,2)/2,.5+size(I,1)/2,'r','filled');
-            set(tool.handles.grid,'Visible','off')
-            fun=@(hObject,evnt) toggleGrid(hObject,evnt,tool);
-            set(tool.handles.Tools.Grid,'Callback',fun)
-            set(tool.handles.Tools.Grid,'TooltipString','Toggle Gridlines')
-            lp=lp+2.5*w;
-            
-            %Create the mask view switch
-            tool.handles.Tools.Mask           =   uicontrol(tool.handles.Panels.Tools,'Style','checkbox','String','Mask?','Position',[lp buff 3*w w],'BackgroundColor','k','ForegroundColor','w','TooltipString','Toggle Binary Mask (spacebar)','Value',1);
-            fun=@(hObject,evnt) toggleMask(hObject,evnt,tool);
-            set(tool.handles.Tools.Mask,'Callback',fun)
-            lp=lp+3*w;
-            
-            %Create colormap pulldown menu
-            mapNames={'Gray','Parula','Jet','HSV','Hot','Cool','Spring','Summer','Autumn','Winter','Bone','Copper','Pink','Lines','colorcube','flag','prism','white'};
-            tool.handles.Tools.Color          =   uicontrol(tool.handles.Panels.Tools,'Style','popupmenu','String',mapNames,'Position',[lp buff 3.5*w w]);
-            fun=@(hObject,evnt) changeColormap(hObject,evnt,tool);
-            set(tool.handles.Tools.Color,'Callback',fun)
-            set(tool.handles.Tools.Color,'TooltipString','Select a colormap')
-            lp=lp+3.5*w+buff;
-            
-            %Create save button
-            tool.handles.Tools.SaveOptions    =   uicontrol(tool.handles.Panels.Tools,'Style','popupmenu','String',{'Mask','Image'},'Position',[lp buff 3*w w]);
-            lp=lp+3*w;
-            tool.handles.Tools.Save           =   uicontrol(tool.handles.Panels.Tools,'Style','pushbutton','String','','Position',[lp buff w w]);
-            lp=lp+w+buff;
-            icon_save = makeToolbarIconFromPNG([MATLABdir '/file_save.png']);
-            set(tool.handles.Tools.Save,'CData',icon_save);
-            fun=@(hObject,evnt) saveImage(tool);
-            set(tool.handles.Tools.Save,'Callback',fun)
-            set(tool.handles.Tools.Save,'TooltipString','Save Mask or Image')
-            
-            %Create viewplane button
-            tool.handles.Tools.ViewPlane    =   uicontrol(tool.handles.Panels.Tools,'Style','popupmenu','String',{'Axial','Sagittal','Coronal'},'Position',[lp buff 3.5*w w],'Value',4-tool.viewplane);
-            lp=lp+3.5*w+buff;
-            fun=@(hObject,evnt) setviewplane(tool,hObject);
-            set(tool.handles.Tools.ViewPlane,'Callback',fun)
-            
-            %Create mask2poly button
-            tool.handles.Tools.mask2poly             =   uicontrol(tool.handles.Panels.ROItools,'Style','pushbutton','String','','Position',[buff buff w w],'TooltipString','Mask2Poly');
-            icon_profile = makeToolbarIconFromPNG([MATLABdir '/linkproduct.png']);
-            set(tool.handles.Tools.mask2poly ,'Cdata',icon_profile)
-            fun=@(hObject,evnt) mask2polyImageCallback(hObject,evnt,tool);
-            set(tool.handles.Tools.mask2poly ,'Callback',fun)
-            addlistener(tool,'newSlice',@tool.SliceEvents);
-
-            %Create Circle ROI button
-            tool.handles.Tools.CircleROI           =   uicontrol(tool.handles.Panels.ROItools,'Style','pushbutton','String','','Position',[buff buff+w w w],'TooltipString','Create Elliptical ROI');
-            icon_ellipse = makeToolbarIconFromPNG([MATLABdir '/tool_shape_ellipse.png']);
-            set(tool.handles.Tools.CircleROI,'Cdata',icon_ellipse)
-            fun=@(hObject,evnt) measureImageCallback(hObject,evnt,tool,'ellipse');
-            set(tool.handles.Tools.CircleROI,'Callback',fun)
-            
-            %Create Square ROI button
-            tool.handles.Tools.SquareROI           =   uicontrol(tool.handles.Panels.ROItools,'Style','pushbutton','String','','Position',[buff buff+2*w w w],'TooltipString','Create Rectangular ROI');
-            icon_rect = makeToolbarIconFromPNG([MATLABdir '/tool_shape_rectangle.png']);
-            set(tool.handles.Tools.SquareROI,'Cdata',icon_rect)
-            fun=@(hObject,evnt) measureImageCallback(hObject,evnt,tool,'rectangle');
-            set(tool.handles.Tools.SquareROI,'Callback',fun)
-            
-            %Create Polygon ROI button
-            tool.handles.Tools.PolyROI             =   uicontrol(tool.handles.Panels.ROItools,'Style','pushbutton','String','\_/','Position',[buff buff+3*w w w],'TooltipString','Create Polygon ROI');
-            fun=@(hObject,evnt) measureImageCallback(hObject,evnt,tool,'polygon');
-            set(tool.handles.Tools.PolyROI,'Callback',fun)
-            
-            %Create line profile button
-            tool.handles.Tools.Ruler             =   uicontrol(tool.handles.Panels.ROItools,'Style','pushbutton','String','','Position',[buff buff+4*w w w],'TooltipString','Measure Distance');
-            icon_distance = makeToolbarIconFromPNG([MATLABdir '/tool_line.png']);
-            set(tool.handles.Tools.Ruler,'CData',icon_distance);
-            fun=@(hObject,evnt) measureImageCallback(hObject,evnt,tool,'profile');
-            set(tool.handles.Tools.Ruler,'Callback',fun)
-
-            %Create smooth3 button
-            tool.handles.Tools.smooth3             =   uicontrol(tool.handles.Panels.ROItools,'Style','pushbutton','String','','Position',[buff buff+5*w w w],'TooltipString','Smooth Mask in 3D');
-            icon_profile = makeToolbarIconFromPNG('icon_smooth3.png');
-            set(tool.handles.Tools.smooth3 ,'Cdata',icon_profile)
-            fun=@(hObject,evnt) smooth3Callback(hObject,evnt,tool);
-            set(tool.handles.Tools.smooth3 ,'Callback',fun)
-
-            %Create maskinterp button
-            tool.handles.Tools.maskinterp             =   uicontrol(tool.handles.Panels.ROItools,'Style','pushbutton','String','','Position',[buff buff+6*w w w],'TooltipString','Interp Mask');
-            icon_profile = makeToolbarIconFromPNG('icon_interpmask.png');
-            set(tool.handles.Tools.maskinterp ,'Cdata',icon_profile)
-            fun=@(hObject,evnt) maskinterpImageCallback(hObject,evnt,tool);
-            set(tool.handles.Tools.maskinterp ,'Callback',fun)
-
-            %Create active countour button
-            tool.handles.Tools.maskactivecontour             =   uicontrol(tool.handles.Panels.ROItools,'Style','pushbutton','String','','Position',[buff buff+7*w w w],'TooltipString','Active Contour 3D');
-            icon_profile = makeToolbarIconFromPNG('icon_activecontour.png');
-            set(tool.handles.Tools.maskactivecontour ,'Cdata',icon_profile)
-            fun=@(hObject,evnt) ActiveCountourCallback(hObject,evnt,tool);
-            set(tool.handles.Tools.maskactivecontour ,'Callback',fun)
-            addlistener(tool,'maskChanged',@tool.maskEvents);
-            addlistener(tool,'maskUndone',@tool.maskEvents);
-
-            %Paint brush tool button
-            tool.handles.Tools.PaintBrush        = uicontrol(tool.handles.Panels.ROItools,'Style','togglebutton','String','','Position',[buff buff+8*w w w],'TooltipString','Paint Brush Tool (B)');
-            icon_profile = makeToolbarIconFromPNG([MATLABdir '/tool_data_brush.png']);
-            set(tool.handles.Tools.PaintBrush ,'Cdata',icon_profile)
-            fun=@(hObject,evnt) PaintBrushCallback(hObject,evnt,tool,'Normal');
-            set(tool.handles.Tools.PaintBrush ,'Callback',fun)
-            tool.handles.PaintBrushObject=[];
-            
-            %Smart Paint brush tool button
-            tool.handles.Tools.SmartBrush        = uicontrol(tool.handles.Panels.ROItools,'Style','togglebutton','String','','Position',[buff buff+9*w w w],'TooltipString','Smart Brush Tool (S)');
-            icon_profile = makeToolbarIconFromPNG('tool_data_brush_smart.png');
-            set(tool.handles.Tools.SmartBrush ,'Cdata',icon_profile)
-            fun=@(hObject,evnt) PaintBrushCallback(hObject,evnt,tool,'Smart');
-            set(tool.handles.Tools.SmartBrush ,'Callback',fun)
-
-            %undo mask button
-            tool.handles.Tools.undoMask        = uicontrol(tool.handles.Panels.ROItools,'Style','pushbutton','String','','Position',[buff buff+10*w w w],'TooltipString','Undo (Z)');
-            icon_profile = load([MATLABdir filesep 'undo.mat']);
-            set(tool.handles.Tools.undoMask ,'Cdata',icon_profile.undoCData)
-            fun=@(hObject,evnt) maskUndo(tool);
-            set(tool.handles.Tools.undoMask ,'Callback',fun)
-
-%             %Create poly tool button
-%             tool.handles.Tools.mask2poly             =   uicontrol(tool.handles.Panels.ROItools,'Style','pushbutton','String','','Position',[buff buff+8*w w w],'TooltipString','mask2poly');
-%             icon_profile = makeToolbarIconFromPNG([MATLABdir '/linkproduct.png']);
-%             set(tool.handles.Tools.mask2poly ,'Cdata',icon_profile)
-%             fun=@(hObject,evnt) CropImageCallback(hObject,evnt,tool);
-%             set(tool.handles.Tools.mask2poly ,'Callback',fun)
-
-            %Create Help Button
-            pos=get(tool.handles.Panels.ROItools,'Position');
-            tool.handles.Tools.Help             =   uicontrol(tool.handles.Panels.ROItools,'Style','pushbutton','String','?','Position',[buff pos(4)-w-buff w w],'TooltipString','Help with imtool3D');
-            fun=@(hObject,evnt) displayHelp(hObject,evnt,tool);
-            set(tool.handles.Tools.Help,'Callback',fun)
-            
-            % mask selection
-            for islct=1:5
-                tool.handles.Tools.maskSelected(islct)        = uicontrol(tool.handles.Panels.ROItools,'Style','togglebutton','String',num2str(islct),'Position',[buff pos(4)-w-buff-islct*w w w],'Tag','MaskSelected');
-                set(tool.handles.Tools.maskSelected(islct) ,'Cdata',repmat(permute(tool.maskColor(islct+1,:)*tool.alpha+(1-tool.alpha)*[.4 .4 .4],[3 1 2]),w,w))
-                set(tool.handles.Tools.maskSelected(islct) ,'Callback',@(hObject,evnt) setmaskSelected(tool,islct))
-            end
-            
-            % lock mask
-            tool.handles.Tools.maskLock        = uicontrol(tool.handles.Panels.ROItools,'Style','togglebutton','Position',[buff pos(4)-w-buff-(islct+1)*w w w], 'Value', 1, 'TooltipString', 'Lock all colors except selected one');
-            icon_profile = makeToolbarIconFromPNG('icon_lock.png');
-            set(tool.handles.Tools.maskLock ,'Cdata',icon_profile)
-            set(tool.handles.Tools.maskLock ,'Callback',@(hObject,evnt) setlockMask(tool))
-
-            % mask statistics
-            tool.handles.Tools.maskStats        = uicontrol(tool.handles.Panels.ROItools,'Style','togglebutton','Position',[buff pos(4)-w-buff-(islct+2)*w w w], 'Value', 1, 'TooltipString', 'Statistics');
-            icon_hist = makeToolbarIconFromPNG([MATLABdir '/plottype-histogram.png']);
-            icon_hist = min(1,max(0,imresize(icon_hist,[16 16])));
-            set(tool.handles.Tools.maskStats ,'Cdata',icon_hist)
-            set(tool.handles.Tools.maskStats ,'Callback',@(hObject,evnt) StatsCallback(hObject,evnt,tool))
-            
-            %Set font size of all the tool objects
-            try
-                set(cell2mat(struct2cell(tool.handles.Tools)),'FontSize',9,'Units','Pixels')
-            catch
-                objarr=struct2cell(tool.handles.Tools);
-                objarr=[objarr{:}];
-                set(objarr,'FontSize',9,'Units','Pixels')
-            end
-            
-            set(tool.handles.fig,'NextPlot','new')
-            
-            % add shortcuts
-            
-            set(gcf,'Windowkeypressfcn', @(hobject, event) tool.shortcutCallback(event))
-            
-            %run the reset view callback
-            resetViewCallback([],[],tool)
-            
-            % Enable/Disable buttons based on mask
-            tool.maskEvents;
-            
-            % set Image
-            setImage(tool, varargin{:})
-
-        end
-        
-        function setPosition(tool,position)
-            set(tool.handles.Panels.Large,'Position',position)
-        end
-        
-        function position = getPosition(tool)
-            position = get(tool.handles.Panels.Large,'Position');
-        end
-        
-        function setUnits(tool,units)
-            set(tool.handles.Panels.Large,'Units',units)
-        end
-        
-        function units = getUnits(tool)
-            units = get(tool.handles.Panels.Large,'Units');
-        end
-        
-        function setMask(tool,mask)
-            if islogical(mask)
-                maskOld = tool.mask;
-                maskOld(maskOld==tool.maskSelected)=0;
-                if tool.lockMask
-                    maskOld(mask & maskOld==0) = tool.maskSelected;
-                else
-                    maskOld(mask) = tool.maskSelected;
-                end
-                mask=maskOld;
-            end
-            tool.mask=mask;
-            showSlice(tool)
-            notify(tool,'maskChanged')
-        end
-        
-        function mask = getMask(tool,all)
-            if nargin<2, all=false; end
-            if all
-                mask = tool.mask;
-            else
-                mask = tool.mask==tool.maskSelected;
-            end
-        end
-        
-        function setmaskHistory(tool,mask)
-            if ~isequal(mask,tool.maskHistory{end})
-                tool.maskHistory{1} = mask;
-                tool.maskHistory = circshift(tool.maskHistory,-1,2);
-                if isempty(tool.maskHistory{end-1})
-                    set(tool.handles.Tools.undoMask, 'Enable', 'off')
-                else
-                    set(tool.handles.Tools.undoMask, 'Enable', 'on')
-                end
-            end
-        end
-        
-        function maskUndo(tool)
-            if ~isempty(tool.maskHistory{end-1})
-                tool.mask=tool.maskHistory{end-1};
-                showSlice(tool)
-                tool.maskHistory = circshift(tool.maskHistory,1,2);
-                tool.maskHistory{1}=[];
-            end
-            if isempty(tool.maskHistory{end-1})
-                set(tool.handles.Tools.undoMask, 'Enable', 'off')
-            end
-            notify(tool,'maskUndone')
-        end
-        
-        function setmaskSelected(tool,islct)
-            tool.maskSelected = islct;
-            set(tool.handles.Tools.maskSelected(islct),'FontWeight','bold','FontSize',12,'ForegroundColor',[1 1 1]);
-            set(tool.handles.Tools.maskSelected(setdiff(1:5,islct)),'FontWeight','normal','FontSize',9,'ForegroundColor',[0 0 0]);
-            notify(tool,'maskChanged')
-        end
-        
-        function setmaskstatistics(tool,current_object)
-            persistent counter
-                
-            % if Mouse over Mask Selection button
-            if ishandle(current_object) && strcmp(get(current_object,'Tag'),'MaskSelected')
-                % Prevent too many calls: Limit to 1 call a second
-                if isempty(counter)
-                    counter = tic;
-                else
-                    t = toc(counter);
-                    if t<1
-                        return;
-                    else
-                        counter = tic;
-                    end
-                end
-
-                % Get statistics
-                I = tool.getImage;
-                for ii=1:length(tool.handles.Tools.maskSelected)
-                    mask_ii = tool.mask==ii;
-                    I_ii = I(mask_ii);
-                    mean_ii = mean(I_ii);
-                    std_ii  = std(double(I_ii));
-                    area_ii = sum(mask_ii(:));
-                    str = [sprintf('%-12s%.2f\n','Mean:',mean_ii), ...
-                        sprintf('%-12s%.2f\n','STD:',std_ii),...
-                        sprintf('%-12s%i','Area:',area_ii) 'px'];
-                    
-                    set(tool.handles.Tools.maskSelected(ii),'TooltipString',str)
-                end
-            end
-        end
-        
-        function setlockMask(tool)
-            tool.lockMask = ~tool.lockMask;
-            CData = get(tool.handles.Tools.maskLock,'CData');
-            S = size(CData);
-            CData = CData.*repmat(permute(([0.4 0.4 0.4]*(~tool.lockMask) + 1./[0.4 0.4 0.4]*tool.lockMask),[3 1 2]),S(1), S(2));
-            set(tool.handles.Tools.maskLock,'CData',CData)
-        end
-        function setMaskColor(tool,maskColor)
-            
-            if ischar(maskColor)
-                switch maskColor
-                    case 'y'
-                        maskColor = [1 1 0];
-                    case 'm'
-                        maskColor = [1 0 1];
-                    case 'c'
-                        maskColor = [0 1 1];
-                    case 'r'
-                        maskColor = [1 0 0];
-                    case 'g'
-                        maskColor = [0 1 0];
-                    case 'b'
-                        maskColor = [0 0 1];
-                    case 'w'
-                        maskColor = [1 1 1];
-                    case 'k'
-                        maskColor = [0 0 0];
-                end
-            end
-            
-            
-            C = get(tool.handles.mask,'CData');
-            C(:,:,1) = maskColor(1);
-            C(:,:,2) = maskColor(2);
-            C(:,:,3) = maskColor(3);
-            set(tool.handles.mask,'CData',C);
-            
-        end
-        
-        function maskColor = getMaskColor(tool)
-            maskColor = tool.maskColor;
-        end
-        
-        function setImage(tool, varargin)
-            [I, position, h, range, tools, mask, enablehist] = parseinputs(varargin{:});            
-            
-            if isempty(I)
-                S = 64;
-                phantom3 = phantom3d('Modified Shepp-Logan',S);
-                phantom3 = min(1,max(0,cat(5,phantom3,1 - phantom3, -phantom3.^2+phantom3)));
-                I=randn([S S S 20 3])*.02+repmat(phantom3,[1 1 1 20 1]);
-                tool.setAspectRatio([1/S 1/S 1/S]);
-            end
-            
-            if iscell(I)
-                S = [max(cell2mat(cellfun(@(x) size(x,1), I, 'uni', false))),...
-                     max(cell2mat(cellfun(@(x) size(x,2), I, 'uni', false))),...
-                     max(cell2mat(cellfun(@(x) size(x,3), I, 'uni', false)))];
-                for iii = 1:length(I)
-                    Siii = [size(I{iii},1) size(I{iii},2) size(I{iii},3)];
-                    if ~isequal(S,Siii)
-                        Iiii = zeros(S,'like',I{iii});
-                        Iiii(1:Siii(1),1:Siii(2),1:Siii(3)) = I{iii};
-                        I{iii} = Iiii;
-                    end
-                end
-            else
-                I = mat2cell(I,size(I,1),size(I,2),size(I,3),size(I,4),ones(1,size(I,5)));
-            end
-            
-            if islogical(I{1})
-                range = [0 1];
-            end
-
-            if iscell(range)
-                tool.range = range;
-                range = range{1};
-            else
-                for ivol = 1:length(I)
-                    tool.range{ivol}=double(range_outlier(I{ivol}(:),5));
-                end
-            end
-            tool.Climits = tool.range;
-            
-            if ~isempty(range)
-                tool.Climits{1} = range;
-            end
-            range = tool.Climits{1};
-            
-<<<<<<< HEAD
-            if ~isempty(tool.mask) && isempty(mask)
-                mask = tool.mask;
-            end
-            
-            if isempty(mask)
-                mask=false([size(I{1},1) size(I{1},2) size(I{1},3)]);
-=======
-            if isempty(mask) && (isempty(tool.mask) || size(tool.mask,1)~=size(I{1},1) || size(tool.mask,2)~=size(I{1},2) || size(tool.mask,3)~=size(I{1},3))
-                tool.mask=zeros([size(I{1},1) size(I{1},2) size(I{1},3)],'uint8');
-            elseif ~isempty(mask)
-                tool.mask=uint8(mask);
->>>>>>> 82b38d80
-            end
-                        
-            tool.I=I;
-            
-            tool.Nvol = 1;
-
-            %Update the histogram
-            if isfield(tool.handles,'HistAxes')
-                Ivol = I{tool.Nvol}(unique(round(linspace(1,numel(I{tool.Nvol}),min(5000,numel(I{tool.Nvol})))))); 
-                Ivol = Ivol(Ivol>min(Ivol) & Ivol<max(Ivol));
-                if isempty(Ivol), Ivol=0; end
-                tool.centers=linspace(range(1)-diff(range)*0.05,range(2)+diff(range)*0.05,256);
-                nelements=hist(Ivol(Ivol~=min(Ivol(:)) & Ivol~=max(Ivol(:))),tool.centers); nelements=nelements./max(nelements);
-                set(tool.handles.HistLine,'XData',tool.centers,'YData',nelements);
-                pos=getpixelposition(tool.handles.HistImageAxes);
-                set(tool.handles.HistImage,'CData',repmat(tool.centers,[round(pos(4)) 1]));
-                try
-                    xlim(tool.handles.HistAxes,[tool.centers(1) tool.centers(end)])
-                catch
-                    xlim(tool.handles.HistAxes,[tool.centers(1) tool.centers(end)+.1])
-                end
-                axis fill
-            end
-            %Update the window and level
-            setWL(tool,diff(range),mean(range))
-
-            %Update the image
-            %set(tool.handles.I,'CData',im)
-            switch tool.viewplane
-                case 1
-                    xlim(tool.handles.Axes,[0 size(I{tool.Nvol},3)])
-                    ylim(tool.handles.Axes,[0 size(I{tool.Nvol},2)])
-                    set(tool.handles.I,'XData',[1 max(2,size(I{tool.Nvol},3))]);
-                    set(tool.handles.I,'YData',[1 max(2,size(I{tool.Nvol},2))]);
-                case 2
-                    xlim(tool.handles.Axes,[0 size(I{tool.Nvol},3)])
-                    ylim(tool.handles.Axes,[0 size(I{tool.Nvol},1)])
-                    set(tool.handles.I,'XData',[1 max(2,size(I{tool.Nvol},3))]);
-                    set(tool.handles.I,'YData',[1 max(2,size(I{tool.Nvol},1))]);
-                case 3
-                    xlim(tool.handles.Axes,[0 size(I{tool.Nvol},2)])
-                    ylim(tool.handles.Axes,[0 size(I{tool.Nvol},1)])
-                    set(tool.handles.I,'XData',[1 max(2,size(I{tool.Nvol},2))]);
-                    set(tool.handles.I,'YData',[1 max(2,size(I{tool.Nvol},1))]);
-            end
-            
-            %update the mask cdata (in case it has changed size)
-            C=zeros(size(I{tool.Nvol},1),size(I{tool.Nvol},2),3);
-            C(:,:,1)=tool.maskColor(1); C(:,:,2)=tool.maskColor(2); C(:,:,3)=tool.maskColor(3);
-            set(tool.handles.mask,'CData',C);
-            
-            %Update the slider
-            setupSlider(tool)
-            
-            %Update the TIme
-            tool.Ntime = min(tool.Ntime,size(I{tool.Nvol},4));
-            
-            %Update the gridlines
-            setupGrid(tool)
-            
-            %Show the first slice
-            showSlice(tool)
-            
-            %Broadcast that the image has been updated
-            notify(tool,'newImage')
-            notify(tool,'maskChanged')
-            
-            
-        end
-        
-        function I = getImage(tool,all)
-            if nargin<2, all=false; end
-            if all
-                I=tool.I;
-            else
-                I=tool.I{tool.Nvol}(:,:,:,min(end,tool.Ntime));
-            end
-        end
-
-        function Nvol = getNvol(tool)
-            Nvol=tool.Nvol;
-        end
-
-        function setNvol(tool,Nvol)
-            % save window and level
-            tool.setClimits(get(tool.handles.Axes,'Clim'))
-            % change Volume
-            tool.Nvol = max(1,min(Nvol,length(tool.I)));
-            % load new window and level
-            NewRange = tool.Climits{tool.Nvol};
-            W=NewRange(2)-NewRange(1); L=mean(NewRange);
-            tool.setWL(W,L);
-            % apply xlim to histogram
-            range = tool.range{tool.Nvol};
-            tool.centers = linspace(range(1)-diff(range)*0.05,range(2)+diff(range)*0.05,256);
-            if isfield(tool.handles,'HistAxes')
-                try
-                    xlim(tool.handles.HistAxes,[tool.centers(1) tool.centers(end)])
-                catch
-                    xlim(tool.handles.HistAxes,[tool.centers(1) tool.centers(end)+.1])
-                end
-                set(tool.handles.HistImageAxes,'Units','Pixels'); pos=get(tool.handles.HistImageAxes,'Position'); set(tool.handles.HistImageAxes,'Units','Normalized');
-                set(tool.handles.HistImage,'CData',repmat(tool.centers,[round(pos(4)) 1]));
-            end
-            showSlice(tool);
-        end
-
-        function r = getrange(tool)
-            r=diff(tool.range{tool.Nvol});
-        end
-
-        function setClimits(tool,range)
-            if iscell(range)
-                tool.Climits = range;
-            else
-                tool.Climits{tool.getNvol} = range;
-            end
-        end
-
-        function Climits = getClimits(tool)
-            Climits = tool.Climits;
-        end
-
-        function Nt = getNtime(tool)
-            Nt=tool.Ntime;
-        end
-                
-        function m = max(tool)
-            m = max(tool.I{tool.getNvol}(:));
-        end
-        
-        function m = min(tool)
-            m = min(tool.I{tool.getNvol}(:));
-        end
-                
-        function handles=getHandles(tool)
-            handles=tool.handles;
-        end
-        
-        function setAspectRatio(tool,psize)
-            %This sets the proper aspect ratio of the viewer for cases
-            %where you have non-square pixels
-            tool.aspectRatio = psize;
-            switch tool.viewplane
-                case 1
-                    aspectRatio = tool.aspectRatio([2 3 1]);
-                case 2
-                    aspectRatio = tool.aspectRatio([1 3 2]);
-                case 3
-                    aspectRatio = tool.aspectRatio([1 2 3]);
-            end
-            set(tool.handles.Axes,'DataAspectRatio',aspectRatio)
-        end
-        
-        function setviewplane(tool,dim)
-            if isa(dim,'matlab.ui.control.UIControl') % called from the button
-                hObject = dim;
-                set(hObject, 'Enable', 'off');
-                drawnow;
-                set(hObject, 'Enable', 'on');
-                dim = get(hObject,'String'); 
-                dim=dim{get(hObject,'Value')}; 
-            end
-            
-            if ischar(dim)
-                switch lower(dim)
-                    case 'sagittal'
-                        dim=1;
-                    case 'coronal'
-                        dim=2;
-                    otherwise
-                        dim=3;
-                end
-            end
-            tool.viewplane = min(3,max(1,round(dim)));
-            showSlice(tool,round(size(tool.I{tool.getNvol},dim)/2))
-            switch dim
-                case 1
-                    xlim(tool.handles.Axes,[0 size(tool.I{tool.getNvol},3)])
-                    ylim(tool.handles.Axes,[0 size(tool.I{tool.getNvol},2)])
-                    set(tool.handles.I,'XData',[1 max(2,size(tool.I{tool.getNvol},3))]);
-                    set(tool.handles.I,'YData',[1 max(2,size(tool.I{tool.getNvol},2))]);
-                case 2
-                    xlim(tool.handles.Axes,[0 size(tool.I{tool.getNvol},3)])
-                    ylim(tool.handles.Axes,[0 size(tool.I{tool.getNvol},1)])
-                    set(tool.handles.I,'XData',[1 max(2,size(tool.I{tool.getNvol},3))]);
-                    set(tool.handles.I,'YData',[1 max(2,size(tool.I{tool.getNvol},1))]);
-                case 3
-                    xlim(tool.handles.Axes,[0 size(tool.I{tool.getNvol},2)])
-                    ylim(tool.handles.Axes,[0 size(tool.I{tool.getNvol},1)])
-                    set(tool.handles.I,'XData',[1 max(2,size(tool.I{tool.getNvol},2))]);
-                    set(tool.handles.I,'YData',[1 max(2,size(tool.I{tool.getNvol},1))]);
-            end
-            setupSlider(tool)
-            setupGrid(tool)
-            
-            switch dim
-                case 1
-                    dim = 'Sagittal';
-                case 2
-                    dim = 'Coronal';
-                case 3
-                    dim = 'Axial';
-            end
-            S = get(tool.handles.Tools.ViewPlane,'String');
-            set(tool.handles.Tools.ViewPlane,'Value',find(strcmpi(S,dim)));
-
-            % permute aspect ratio
-            setAspectRatio(tool,tool.aspectRatio)
-        end
-        
-        function setDisplayRange(tool,range)
-            W=diff(range);
-            L=mean(range);
-            setWL(tool,W,L);
-        end
-        
-        function range=getDisplayRange(tool)
-            range=get(tool.handles.Axes,'Clim');
-        end
-        
-        function setWindowLevel(tool,W,L)
-            setWL(tool,W,L);
-        end
-        
-        function [W,L] = getWindowLevel(tool)
-            range=get(tool.handles.Axes,'Clim');
-            W=diff(range);
-            L=mean(range);
-        end
-        
-        function setCurrentSlice(tool,slice)
-            showSlice(tool,slice)
-        end
-        
-        function slice = getCurrentSlice(tool)
-            slice=round(get(tool.handles.Slider,'value'));
-        end
-                
-        function mask = getCurrentMaskSlice(tool,all)
-            if ~exist('all','var'), all=0; end
-            slice = getCurrentSlice(tool);
-            switch tool.viewplane
-                case 1
-                    mask=tool.mask(slice,:,:);
-                case 2
-                    mask=tool.mask(:,slice,:);
-                case 3
-                    mask=tool.mask(:,:,slice);
-            end
-            
-            if ~all
-                mask = mask==tool.maskSelected;
-            end
-            mask = squeeze(mask);
-        end
-        
-        function setCurrentMaskSlice(tool,mask,combine)
-            if ~exist('combine','var'), combine=false; end
-            slice = getCurrentSlice(tool);
-            maskOld = getCurrentMaskSlice(tool,1);
-            % combine mask
-            if ~combine
-                maskOld(maskOld==tool.maskSelected)=0;
-            end
-            if tool.lockMask
-                maskOld(mask & maskOld==0) = tool.maskSelected;
-            else
-                maskOld(mask) = tool.maskSelected;
-            end
-            % update mask
-            switch tool.viewplane
-                case 1
-                    tool.mask(slice,:,:) = maskOld;
-                case 2
-                    tool.mask(:,slice,:) = maskOld;
-                case 3
-                    tool.mask(:,:,slice) = maskOld;
-            end
-            showSlice(tool,slice)
-        end
-        
-        function im = getCurrentImageSlice(tool)
-            slice = getCurrentSlice(tool);
-            switch tool.viewplane
-                case 1
-                    im = tool.I{tool.Nvol}(slice,:,:,min(end,tool.Ntime));
-                case 2
-                    im = tool.I{tool.Nvol}(:,slice,:,min(end,tool.Ntime));
-                case 3
-                    im = tool.I{tool.Nvol}(:,:,slice,min(end,tool.Ntime));
-            end
-            im = squeeze(im);
-        end
-        
-        function setAlpha(tool,alpha)
-            if alpha <=1 && alpha >=0
-                tool.alpha = alpha;
-                slice = getCurrentSlice(tool);
-                showSlice(tool,slice)
-            else
-                warning('Alpha value should be between 0 and 1')
-            end
-        end
-        
-        function alpha = getAlpha(tool)
-            alpha = tool.alpha;
-        end
-        
-        function S = getImageSize(tool)
-            S=size(tool.I{tool.Nvol});
-            if length(S)<3, S(3) = 1; end
-            switch tool.viewplane
-                case 1
-                    S = S([2 3 1]);
-                case 2
-                    S = S([1 3 2]);
-            end
-        end
-        
-        function addImageValues(tool,im,lims)
-            %this function adds im to the image at location specified by
-            %lims . Lims defines the box in which the new data, im, will be
-            %inserted. lims = [ymin ymax; xmin xmax; zmin zmax];
-            
-            tool.I{tool.Nvol}(lims(1,1):lims(1,2),lims(2,1):lims(2,2),lims(3,1):lims(3,2),min(end,tool.Ntime))=...
-                tool.I{tool.Nvol}(lims(1,1):lims(1,2),lims(2,1):lims(2,2),lims(3,1):lims(3,2),min(end,tool.Ntime))+im;
-            showSlice(tool);
-        end
-        
-        function replaceImageValues(tool,im,lims)
-            %this function replaces pixel values with im at location specified by
-            %lims . Lims defines the box in which the new data, im, will be
-            %inserted. lims = [ymin ymax; xmin xmax; zmin zmax];
-            tool.I{tool.Nvol}(lims(1,1):lims(1,2),lims(2,1):lims(2,2),lims(3,1):lims(3,2),min(end,tool.Ntime))=im;
-            showSlice(tool);
-        end
-        
-        function im = getImageValues(tool,lims)
-            im = tool.I{tool.Nvol}(lims(1,1):lims(1,2),lims(2,1):lims(2,2),lims(3,1):lims(3,2));
-        end
-        
-        function im = getImageSlices(tool,zmin,zmax)
-            S = getImageSize(tool);
-            switch tool.viewplane
-                case 1
-                    lims = [zmin zmax; 1 S(2); 1 S(3)];
-                case 2
-                    lims = [1 S(1); zmin zmax; 1 S(3)];
-                case 3
-                    lims = [1 S(1); 1 S(2); zmin zmax];
-            end
-            im = getImageValues(tool,lims);
-        end
-        
-        function createBrushObject(tool,style)
-            switch style
-                case 'Normal'
-                    tool.handles.PaintBrushObject=maskPaintBrush(tool);
-                case 'Smart'
-                    tool.handles.PaintBrushObject=maskSmartBrush(tool);
-            end
-        end
-        
-        function removeBrushObject(tool)
-            try
-                delete(tool.handles.PaintBrushObject)
-            end
-            tool.handles.PaintBrushObject=[];
-        end
-        
-        function delete(tool)
-            try
-                delete(tool.handles.Panels.Large)
-            end
-        end
-        
-        function [xi,yi,zi]=getCurrentMouseLocation(tool)
-            pos=round(get(tool.handles.Axes,'CurrentPoint'));
-            pos=pos(1,1:2); xi=max(1,pos(1)); yi=max(1,pos(2)); zi=getCurrentSlice(tool);
-        end
-        
-        function rescaleFactor = get.rescaleFactor(tool)
-            %Get aspect ratio of image as currently being displayed
-            w = diff(get(tool.handles.Axes,'Xlim'))+1;
-            h = diff(get(tool.handles.Axes,'Ylim'))+1;
-            Ai  = w/h;
-            
-            %Get aspect ratio of parent axes
-            pos = getPixelPosition(tool.handles.Axes);
-            Aa = pos(3)/pos(4);
-            
-            %get the rescale factor
-            if Aa>=Ai
-                rescaleFactor = pos(4)/h;
-            else
-                rescaleFactor = pos(3)/w;
-            end
-            
-            
-        end
-        
-        function set.upsample(tool,upsample)
-            tool.upsample = logical(upsample);
-            showSlice(tool);
-        end
-        
-        function set.upsampleMethod(tool,upsampleMethod)
-            switch upsampleMethod
-                case {'bilinear','bicubic','box','triangle','cubic','lanczos2','lanczos3'}
-                    tool.upsampleMethod = upsampleMethod;
-                otherwise
-                    warning(['Upsample method ''' upsampleMethod ''' not valid, using bilinear']);
-                    tool.upsampleMethod = 'bilinear';
-            end
-            showSlice(tool);
-        end
-        
-        function set.Visible(tool,Visible)
-            if Visible
-                set(tool.handles.Panels.Large,'Visible','on');
-            else
-                set(tool.handles.Panels.Large,'Visible','off');
-            end
-        end
-
-        function shortcutCallback(tool,evnt)
-            switch evnt.Key
-                case 'space'
-                    togglebutton(tool.handles.Tools.Mask)
-                case 'b'
-                    togglebutton(tool.handles.Tools.PaintBrush)
-                case 's'
-                    togglebutton(tool.handles.Tools.SmartBrush)
-                case 'z'
-                    maskUndo(tool);
-                case 'l'
-                    setlockMask(tool)
-                case 'leftarrow'
-                    tool.Ntime = max(tool.Ntime-1,1);
-                    showSlice(tool);
-                case 'rightarrow'
-                    tool.Ntime = min(tool.Ntime+1,size(tool.I{tool.Nvol},4));
-                    showSlice(tool);
-                case 'uparrow'
-                    setNvol(tool,tool.Nvol+1)
-                case 'downarrow'
-                    setNvol(tool,tool.Nvol-1)
-                 otherwise
-                    switch evnt.Character
-                        case '1'
-                            togglebutton(tool.handles.Tools.maskSelected(1))
-                        case '2'
-                            togglebutton(tool.handles.Tools.maskSelected(2))
-                        case '3'
-                            togglebutton(tool.handles.Tools.maskSelected(3))
-                        case '4'
-                            togglebutton(tool.handles.Tools.maskSelected(4))
-                        case '5'
-                            togglebutton(tool.handles.Tools.maskSelected(5))
-                    end
-            end
-            %      disp(evnt.Key)
-        end
-        
-        function saveImage(tool)
-            h = tool.getHandles;
-            cmap = colormap(h.Tools.Color.String{h.Tools.Color.Value});
-            S = get(h.Tools.SaveOptions,'String');
-            switch S{get(h.Tools.SaveOptions,'value')}
-                case 'Image' %Save just the current slice
-                    imformats = {'*.tif';'*.jpg';'*.bmp';'*.gif';'*.hdf'; ...
-                        '*.jp2';'*.pbm';'*.pcx';'*.pgm'; ...
-                        '*.pnm';'*.ppm';'*.ras';'*.xwd'};
-                    imformats = cat(2,imformats,cellfun(@(X) sprintf('Current slice (%s)',X),imformats,'uni',0));
-                    imformats = cat(1,{'*.png','Current slice (*.png)';
-                        '*.tif','Whole stack (*.tif)'},imformats);
-                    [FileName,PathName, ext] = uiputfile(imformats,'Save Image');
-                    
-                    if ext ~= 2 % Current slice
-                        I=get(h.I,'CData');
-                        viewtype = get(tool.handles.Axes,'View');
-                        if viewtype(1)==-90, I=rot90(I);  end
-                        lims=get(h.Axes,'CLim');
-                        I=gray2ind(mat2gray(I,lims),size(cmap,1));
-                        
-                        if FileName == 0
-                        else
-                            imwrite(cat(2,I,repmat(round(linspace(size(cmap,1),0,size(I,1)))',[1 round(size(I,2)/50)])),cmap,[PathName FileName])
-                        end
-                    else
-                        lims=get(h.Axes,'CLim');
-                        
-                        if FileName == 0
-                        else
-                            I = tool.getImage;
-                            viewtype = get(tool.handles.Axes,'View');
-                            if viewtype(1)==-90, I=rot90(I);  end
-                            
-                            for z=1:size(I,tool.viewplane)
-                                switch tool.viewplane
-                                    case 1
-                                        Iz = I(z,:,:);
-                                    case 2
-                                        Iz = I(:,z,:);
-                                    case 3
-                                        Iz = I(:,:,z);
-                                end
-                                imwrite(gray2ind(mat2gray(Iz,lims),size(cmap,1)),cmap, [PathName FileName], 'WriteMode', 'append',  'Compression','none');
-                            end
-                        end
-                    end
-                case 'Mask'
-                    [FileName,PathName, ext] = uiputfile({'*.nii.gz','NIFTI file (*.nii.gz)';'*.mat','MATLAB File (*.mat)';'*.tif','Image Stack (*.tif)'},'Save Mask','Mask');
-                    if ext==1 % .nii.gz
-                        err=1;
-                        while(err)
-                            answer = inputdlg2({'save as:','browse reference scan'},'save mask',[1 50],{fullfile(PathName,FileName), ''});
-                            if isempty(answer), err=0; break; end
-                            if ~isempty(answer{1})
-                                answer{1} = strrep(answer{1},'.gz','.nii.gz');
-                                answer{1} = strrep(answer{1},'.nii.nii','.nii');
-                                if ~isempty(answer{2})
-                                    try
-                                        save_nii_v2(tool.getMask(1),answer{1},answer{2},8);
-                                        err=0;
-                                    catch bug
-                                        uiwait(warndlg(bug.message,'wrong reference','modal'))
-                                    end
-                                else
-                                    save_nii_v2(make_nii(uint8(tool.getMask(1))),answer{1},[],8);
-                                    err=0;
-                                end
-                            end
-                        end
-                    elseif ext==2 % .mat
-                        Mask = tool.getMask(1);
-                        save(fullfile(PathName,FileName),'Mask');
-                    elseif ext==3 % .tif
-                        Mask = tool.getMask(1);
-                        for z=1:size(Mask,tool.viewplane)
-                            switch tool.viewplane
-                                case 1
-                                    Maskz = Mask(z,:,:);
-                                case 2
-                                    Maskz = Mask(:,z,:);
-                                case 3
-                                    Maskz = Mask(:,:,z);
-                            end
-                            imwrite(Maskz, [PathName FileName], 'WriteMode', 'append',  'Compression','none');
-                        end
-                    end
-            end
-        end
-    end
-    
-    methods (Access = private)
-                
-        function showSlice(varargin)
-            switch nargin
-                case 1
-                    tool=varargin{1};
-                    n=round(get(tool.handles.Slider,'value'));
-                case 2
-                    tool=varargin{1};
-                    n=varargin{2};
-                otherwise
-                    tool=varargin{1};
-                    n=round(get(tool.handles.Slider,'value'));    
-            end
-            
-            if n < 1
-                n=1;
-            end
-            
-            if n > size(tool.I{tool.Nvol},tool.viewplane)
-                n=size(tool.I{tool.Nvol},tool.viewplane);
-            end
-            set(tool.handles.Slider,'value',n);
-            
-            set(tool.handles.I,'AlphaData',1)
-            In = squeeze(tool.getCurrentImageSlice);
-            maskn = squeeze(tool.getCurrentMaskSlice(1));
-            
-            if ~tool.upsample
-                set(tool.handles.I,'CData',In)
-            else
-                set(tool.handles.I,'CData',imresize(In,tool.rescaleFactor,tool.upsampleMethod),'XData',get(tool.handles.I,'XData'),'YData',get(tool.handles.I,'YData'))
-            end
-            maskrgb = ind2rgb(maskn,tool.maskColor);
-            set(tool.handles.mask,'CData',maskrgb);
-            set(tool.handles.mask,'AlphaData',tool.alpha*logical(maskn))
-            set(tool.handles.SliceText,'String',['Vol: ' num2str(tool.Nvol) '/' num2str(length(tool.I)) '    Time: ' num2str(tool.Ntime) '/' num2str(size(tool.I{tool.Nvol},4)) '    Slice: ' num2str(n) '/' num2str(size(tool.I{tool.Nvol},tool.viewplane))])
-
-            if isfield(tool.handles.Tools,'Hist') && get(tool.handles.Tools.Hist,'value')
-                range = tool.range{tool.Nvol};
-                In(In<range(1) | In>range(2)) = [];
-                err = (max(In(:)) - min(In(:)))*1e-10;
-                nelements=hist(In(In>(min(In(:))+err) & In<max(In(:)-err)),tool.centers); nelements=nelements./max(nelements);
-                set(tool.handles.HistLine,'YData',nelements);
-                set(tool.handles.HistLine,'XData',tool.centers);
-            end
-           
-            notify(tool,'newSlice')
-            
-        end
-        
-        function setupSlider(tool)
-            n=size(tool.I{tool.Nvol},tool.viewplane);
-            if n==1
-                set(tool.handles.Slider,'visible','off');
-            else
-                set(tool.handles.Slider,'visible','on');
-                set(tool.handles.Slider,'SliderStep',[1/(size(tool.I{tool.Nvol},tool.viewplane)-1) 1/(size(tool.I{tool.Nvol},tool.viewplane)-1)])
-                fun=@(hobject,eventdata)showSlice(tool,[],hobject,eventdata);
-                set(tool.handles.Slider,'Callback',fun);
-            end
-            set(tool.handles.Slider,'min',1,'max',size(tool.I{tool.Nvol},tool.viewplane));
-            if get(tool.handles.Slider,'value')==0 || get(tool.handles.Slider,'value')>n
-                currentslice = round(size(tool.I{tool.Nvol},tool.viewplane)/2);
-            else
-                currentslice = get(tool.handles.Slider,'value');
-            end    
-            set(tool.handles.Slider,'value',currentslice)
-        end
-        
-        function setupGrid(tool)
-            %Update the gridlines
-            delete(tool.handles.grid)
-            nGrid=7;
-            nMinor=4;
-            posdim = setdiff(1:3,tool.viewplane);
-            x=linspace(1,size(tool.I{tool.Nvol},posdim(2)),nGrid);
-            y=linspace(1,size(tool.I{tool.Nvol},posdim(1)),nGrid);
-            hold on;
-            tool.handles.grid=[];
-            gColor=[255 38 38]./256;
-            mColor=[255 102 102]./256;
-            for i=1:nGrid
-                tool.handles.grid(end+1)=plot([.5 size(tool.I{tool.Nvol},posdim(2))-.5],[y(i) y(i)],'-','LineWidth',1.2,'HitTest','off','Color',gColor,'Parent',tool.handles.Axes);
-                tool.handles.grid(end+1)=plot([x(i) x(i)],[.5 size(tool.I{tool.Nvol},posdim(1))-.5],'-','LineWidth',1.2,'HitTest','off','Color',gColor,'Parent',tool.handles.Axes);
-                if i<nGrid
-                    xm=linspace(x(i),x(i+1),nMinor+2); xm=xm(2:end-1);
-                    ym=linspace(y(i),y(i+1),nMinor+2); ym=ym(2:end-1);
-                    for j=1:nMinor
-                        tool.handles.grid(end+1)=plot([.5 size(tool.I{tool.Nvol},posdim(2))-.5],[ym(j) ym(j)],'-r','LineWidth',.9,'HitTest','off','Color',mColor,'Parent',tool.handles.Axes);
-                        tool.handles.grid(end+1)=plot([xm(j) xm(j)],[.5 size(tool.I{tool.Nvol},posdim(1))-.5],'-r','LineWidth',.9,'HitTest','off','Color',mColor,'Parent',tool.handles.Axes);
-                    end
-                end
-            end
-            tool.handles.grid(end+1)=scatter(.5+size(tool.I,posdim(2))/2,.5+size(tool.I{tool.Nvol},posdim(1))/2,'r','filled','Parent',tool.handles.Axes);
-
-            if get(tool.handles.Tools.Grid,'Value')
-                set(tool.handles.grid,'Visible','on')
-            else
-                set(tool.handles.grid,'Visible','off')
-            end
-        end
-        
-        function setWL(tool,W,L)
-            try
-                set(tool.handles.Axes,'Clim',[L-W/2 L+W/2])
-                set(tool.handles.Tools.L,'String',num2str(L-W/2));
-                set(tool.handles.Tools.U,'String',num2str(L+W/2));
-                set(tool.handles.HistImageAxes,'Clim',[L-W/2 L+W/2])
-                set(tool.handles.Histrange(1),'XData',[L-W/2 L-W/2 L-W/2])
-                set(tool.handles.Histrange(2),'XData',[L+W/2 L+W/2 L+W/2])
-                set(tool.handles.Histrange(3),'XData',[L L L])
-            end
-        end
-             
-        function maskEvents(tool,src,evnt)            
-            % Enable/Disable buttons
-            [x,y,z] = find3d(tool.mask==tool.maskSelected);
-            switch tool.viewplane
-                case 1
-                    z=x;
-                case 2
-                    z=y;
-            end
-            
-            z = unique(z);
-            if length(z)>1 && length(z)<(max(z)-min(z)+1)% if more than mask on more than 2 slices and holes
-                set(tool.handles.Tools.maskinterp,'Enable','on')
-            else
-                set(tool.handles.Tools.maskinterp,'Enable','off')
-            end
-            
-            if length(z)>1 && any(diff(z)==1)
-                set(tool.handles.Tools.smooth3,'Enable','on')
-            else
-                set(tool.handles.Tools.smooth3,'Enable','off')
-            end
-            
-            if ~isempty(z)
-                set(tool.handles.Tools.maskactivecontour,'Enable','on')
-            else
-                set(tool.handles.Tools.maskactivecontour,'Enable','off')
-            end
-            if ~exist('evnt','var') || strcmp(evnt.EventName,'maskChanged')
-                tool.setmaskHistory(tool.getMask(true));
-            end
-        end
-        
-        function SliceEvents(tool,src,evnt)
-            mask = tool.getCurrentMaskSlice(1);
-            
-            if any(mask(:))
-                set(tool.handles.Tools.mask2poly,'Enable','on')
-            else
-                set(tool.handles.Tools.mask2poly,'Enable','off')
-            end
-        end
-        
-    end
-
-    
-end
-
-function StatsCallback(hObject,evnt,tool)
-% unselect button to prevent activation with spacebar
-set(hObject, 'Enable', 'off');
-drawnow;
-set(hObject, 'Enable', 'on');
- 
-f1 = StatsGUI(tool.getImage(1),tool.getMask(1),[],tool.getMaskColor);
-f2 = HistogramGUI(tool.getImage,tool.getMask(1),tool.getMaskColor);
-pos = get(f1,'Position');
-pos(1) = pos(1)+pos(3);
-set(f2,'Position',pos)
-end
-
-function PaintBrushCallback(hObject,evnt,tool,style)
-%Remove any old brush
-removeBrushObject(tool);
-
-if get(hObject,'Value')
-    switch style
-        case 'Normal'
-            set(tool.handles.Tools.SmartBrush,'Value',0);
-        case 'Smart'
-            set(tool.handles.Tools.PaintBrush,'Value',0);
-    end
-    createBrushObject(tool,style);    
-end
-
-end
-
-function mask2polyImageCallback(hObject,evnt,tool)
-h = getHandles(tool);
-mask = tool.getCurrentMaskSlice(0);
-mask = imfill(mask,'holes');
-if any(mask(:))
-    [labels,num] = bwlabel(mask);
-    for ilab=1:num
-        labelilab = labels==ilab;
-        if sum(labelilab(:))>15
-            P = bwboundaries(labelilab); P = P{1}; P = P(:,[2 1]);
-            if size(P,1)>16, P = reduce_poly(P(2:end,:)',max(6,round(size(P,1)/15))); P(:,end+1)=P(:,1); end
-            if ~isempty(P)
-                imtool3DROI_poly(h.I,P',tool);
-            end
-        end
-    end
-end
-
-end
-
-function smooth3Callback(hObject,evnt,tool)
-% unselect button to prevent activation with spacebar
-set(hObject, 'Enable', 'off');
-drawnow;
-set(hObject, 'Enable', 'on');
- 
-mask = getMask(tool); 
-mask = smooth3(mask)>0.45;
-tool.setMask(mask);
-end
-
-function maskinterpImageCallback(hObject,evnt,tool)
-mask = getMask(tool); 
-[x,y,z] = find3d(mask); 
-mask2=false(size(mask));
-
-switch tool.viewplane
-    case 1
-        z = unique(x);
-        mask2(min(z):max(z),:,:) = interpmask(z, mask(unique(z),:,:),min(z):max(z),'interpDim',1,'pchip');
-    case 2
-        z = unique(y);
-        mask2(:,min(z):max(z),:) = interpmask(z, mask(:,unique(z),:),min(z):max(z),'interpDim',2,'pchip');
-    case 3
-        z = unique(z);
-        mask2(:,:, min(z):max(z)) = interpmask(z, mask(:,:,unique(z)),min(z):max(z),'interpDim',3,'pchip');
-end
-tool.setMask(mask2);
-end
-
-
-function ActiveCountourCallback(hObject,evnt,tool)
-% unselect button to prevent activation with spacebar
-set(hObject, 'Enable', 'off');
-drawnow;
-set(hObject, 'Enable', 'on');
-
-mask = getMask(tool);
-if any(mask(:))
-    I = tool.getImage;
-    [W,L] = getWindowLevel(tool);
-    I = mat2gray(I,[L-W/2 L+W/2]);
-    
-%     mask = smooth3(mask);
-%     mask = mask>0.8;
-    [x,y,z] = find3d(mask);
-    switch tool.viewplane
-        case 1
-            z=x;
-        case 2
-            z=y;
-    end
-    z = unique(z);
-    for iz = z'
-        switch tool.viewplane
-            case 1
-                Iiz = I(iz,:,:);
-                maskiz = mask(iz,:,:);
-            case 2
-                Iiz = I(:,iz,:);
-                maskiz = mask(:,iz,:);
-            case 3
-                Iiz = I(:,:,iz);
-                maskiz = mask(:,:,iz);
-        end
-
-        J = activecontour(squeeze(Iiz), squeeze(maskiz), 3,'Chan-Vese','SmoothFactor',0.1,'ContractionBias' ,0);
-        switch tool.viewplane
-            case 1
-                mask(iz,:,:) = J;
-            case 2
-                mask(:,iz,:) = J;
-            case 3
-                mask(:,:,iz) = J;
-        end
-    end
-    tool.setMask(mask);
-end
-end
-
-% function CropImageCallback(hObject,evnt,tool)
-% [I2 rect] = imcrop(tool.handles.Axes);
-% rect=round(rect);
-% mask = getMask(tool);
-% range=getDisplayRange(tool);
-% setImage(tool, tool.I(rect(2):rect(2)+rect(4)-1,rect(1):rect(1)+rect(3)-1,:),range,mask(rect(2):rect(2)+rect(4)-1,rect(1):rect(1)+rect(3)-1,:))
-% end
-
-function [I, position, h, range, tools, mask, enableHist] = parseinputs(varargin)
-            switch length(varargin)
-                case 0  %tool = imtool3d()
-                    I=[];
-                    position=[0 0 1 1]; h=[];
-                    range=[]; tools=[]; mask=[]; enableHist=true;
-                case 1  %tool = imtool3d(I)
-                    I=varargin{1}; position=[0 0 1 1]; h=[];
-                    range=[]; tools=[]; mask=[]; enableHist=true;
-                case 2  %tool = imtool3d(I,position)
-                    I=varargin{1}; position=varargin{2}; h=[];
-                    range=[]; tools=[]; mask=[]; enableHist=true;
-                case 3  %tool = imtool3d(I,position,h)
-                    I=varargin{1}; position=varargin{2}; h=varargin{3};
-                    range=[]; tools=[]; mask=[]; enableHist=true;
-                case 4  %tool = imtool3d(I,position,h,range)
-                    I=varargin{1}; position=varargin{2}; h=varargin{3};
-                    range=varargin{4}; tools=[]; mask=[]; enableHist=true;
-                case 5  %tool = imtool3d(I,position,h,range,tools)
-                    I=varargin{1}; position=varargin{2}; h=varargin{3};
-                    range=varargin{4}; tools=varargin{5}; mask=[];
-                    enableHist=true;
-                case 6  %tool = imtool3d(I,position,h,range,tools,mask)
-                    I=varargin{1}; position=varargin{2}; h=varargin{3};
-                    range=varargin{4}; tools=varargin{5}; mask=varargin{6};
-                    enableHist=true;
-                case 7  %tool = imtool3d(I,position,h,range,tools,mask)
-                    I=varargin{1}; position=varargin{2}; h=varargin{3};
-                    range=varargin{4}; tools=varargin{5}; mask=varargin{6};
-                    enableHist = varargin{7};
-            end
-            
-            if isempty(position)
-                position=[0 0 1 1];
-            end
-end
-
-function measureImageCallback(hObject,evnt,tool,type)
-
-switch type
-    case 'ellipse'
-        h = getHandles(tool);
-        ROI = imtool3DROI_ellipse(h.I,[],tool);
-    case 'rectangle'
-        h = getHandles(tool);
-        ROI = imtool3DROI_rect(h.I,[],tool);
-    case 'polygon'
-        h = getHandles(tool);
-        ROI = imtool3DROI_poly(h.I,[],tool);
-    case 'profile'
-        h = getHandles(tool);
-        ROI = imtool3DROI_line(h.I);
-    otherwise
-end
-
-
-end
-
-function varargout = imageButtonDownFunction(hObject,eventdata,tool)
-switch nargout
-    case 0
-        bp = get(0,'PointerLocation');
-        WBMF_old = get(tool.handles.fig,'WindowButtonMotionFcn');
-        WBUF_old = get(tool.handles.fig,'WindowButtonUpFcn');
-        switch get(tool.handles.fig,'SelectionType')
-            case 'normal'   %Adjust window and level
-                CLIM=get(tool.handles.Axes,'Clim');
-                W=CLIM(2)-CLIM(1);
-                L=mean(CLIM);
-                %make the contrast icon for the pointer
-                icon = zeros(16);
-                x = 1:16; [X,Y]= meshgrid(x,x); R = sqrt((X-8).^2 + (Y-8).^2);
-                icon(Y>8) = 1;
-                icon(Y<=8) = 2;
-                icon(R>8) = nan;
-                set(tool.handles.fig,'PointerShapeCData',icon);
-                set(tool.handles.fig,'Pointer','custom')
-                fun=@(src,evnt) adjustContrastMouse(src,evnt,bp,tool.handles.Axes,tool,W,L);
-                fun2=@(src,evnt) buttonUpFunction(src,evnt,tool,WBMF_old,WBUF_old);
-                set(tool.handles.fig,'WindowButtonMotionFcn',fun,'WindowButtonUpFcn',fun2)
-            case 'extend'  %Zoom
-                xlims=get(tool.handles.Axes,'Xlim');
-                ylims=get(tool.handles.Axes,'Ylim');
-                bpA=get(tool.handles.Axes,'CurrentPoint');
-                bpA=[bpA(1,1) bpA(1,2)];
-                setptr(tool.handles.fig,'glass');
-                fun=@(src,evnt) adjustZoomMouse(src,evnt,bp,tool.handles.Axes,tool,xlims,ylims,bpA);
-                fun2=@(src,evnt) buttonUpFunction(src,evnt,tool,WBMF_old,WBUF_old);
-                set(tool.handles.fig,'WindowButtonMotionFcn',fun,'WindowButtonUpFcn',fun2)
-            case 'alt' %pan
-                xlims=get(tool.handles.Axes,'Xlim');
-                ylims=get(tool.handles.Axes,'Ylim');
-                oldUnits =  get(tool.handles.Axes,'Units'); set(tool.handles.Axes,'Units','Pixels');
-                pos = get(tool.handles.Axes,'Position'); 
-                set(tool.handles.Axes,'Units',oldUnits);
-                axesPixels = pos(3:end);
-                imagePixels = [diff(xlims) diff(ylims)];
-                scale = imagePixels./axesPixels;
-                scale = scale(1);
-                setptr(tool.handles.fig,'closedhand');
-                fun=@(src,evnt) adjustPanMouse(src,evnt,bp,tool.handles.Axes,xlims,ylims,scale);
-                fun2=@(src,evnt) buttonUpFunction(src,evnt,tool,WBMF_old,WBUF_old);
-                set(tool.handles.fig,'WindowButtonMotionFcn',fun,'WindowButtonUpFcn',fun2)
-        end
-    case 2
-        bp=get(tool.handles.Axes,'CurrentPoint');
-        x=bp(1,1); y=bp(1,2);
-        varargout{1}=x; varargout{2}=y;
-end
-end
-
-function resetViewCallback(hObject,evnt,tool)
-set(tool.handles.Axes,'Xlim',get(tool.handles.I,'XData'))
-set(tool.handles.Axes,'Ylim',get(tool.handles.I,'YData'))
-end
-
-function toggleGrid(hObject,eventdata,tool)
-% unselect button to prevent activation with spacebar
-try
-    warning off
-    set(hObject, 'Enable', 'off');
-    drawnow;
-    set(hObject, 'Enable', 'on');
-    warning on
-end
-
-if get(hObject,'Value')
-    set(tool.handles.grid,'Visible','on')
-else
-    set(tool.handles.grid,'Visible','off')
-end
-end
-
-function toggleMask(hObject,eventdata,tool)
-% unselect button to prevent activation with spacebar
-set(hObject, 'Enable', 'off');
-drawnow;
-set(hObject, 'Enable', 'on');
-
-if get(hObject,'Value')
-    set(tool.handles.mask,'Visible','on')
-else
-    set(tool.handles.mask,'Visible','off')
-end
-
-end
-
-function changeColormap(hObject,eventdata,tool)
-% unselect button to prevent activation with spacebar
-set(hObject, 'Enable', 'off');
-drawnow;
-set(hObject, 'Enable', 'on');
-
-n=get(hObject,'Value');
-maps=get(hObject,'String');
-h = tool.getHandles;
-colormap(h.Axes,maps{n})
-if isfield(h,'HistImageAxes')
-    colormap(h.HistImageAxes,maps{n})
-end
-end
-
-function WindowLevel_callback(hobject,evnt,tool)
-range=get(tool.handles.Axes,'Clim');
-
-L=str2num(get(tool.handles.Tools.L,'String'));
-if isempty(L) 
-    L=range(1);
-    set(tool.handles.Tools.L,'String',num2str(L))
-end
-U=str2num(get(tool.handles.Tools.U,'String'));
-if isempty(U)
-    U=range(2);
-    set(tool.handles.Tools.U,'String',num2str(U))
-end
-if U<L
-    U=L+max(eps,abs(0.1*L)); 
-    set(tool.handles.Tools.U,'String',num2str(U))
-end
-setWL(tool,U-L,mean([U,L]))
-end
-        
-function histogramButtonDownFunction(hObject,evnt,tool,line)
-
-WBMF_old = get(tool.handles.fig,'WindowButtonMotionFcn');
-WBUF_old = get(tool.handles.fig,'WindowButtonUpFcn');
-
-switch line
-    case 1 %Lower limit of range
-        fun=@(src,evnt) newLowerRangePosition(src,evnt,tool.handles.HistAxes,tool);
-        fun2=@(src,evnt) buttonUpFunction(src,evnt,tool,WBMF_old,WBUF_old);
-        set(tool.handles.fig,'WindowButtonMotionFcn',fun,'WindowButtonUpFcn',fun2)
-    case 2 %Upper limt of range
-        fun=@(src,evnt) newUpperRangePosition(src,evnt,tool.handles.HistAxes,tool);
-        fun2=@(src,evnt) buttonUpFunction(src,evnt,tool,WBMF_old,WBUF_old);
-        set(tool.handles.fig,'WindowButtonMotionFcn',fun,'WindowButtonUpFcn',fun2)
-    case 3 %Middle line
-        fun=@(src,evnt) newLevelRangePosition(src,evnt,tool.handles.HistAxes,tool);
-        fun2=@(src,evnt) buttonUpFunction(src,evnt,tool,WBMF_old,WBUF_old);
-        set(tool.handles.fig,'WindowButtonMotionFcn',fun,'WindowButtonUpFcn',fun2)
-end
-end
-
-function scrollWheel(scr,evnt,tool)
-%Check to see if the mouse is over the axis
-% units=get(tool.handles.fig,'Units');
-% set(tool.handles.fig,'Units','Pixels')
-% point=get(tool.handles.fig, 'CurrentPoint');
-% set(tool.handles.fig,'Units',units)
-% 
-% units=get(tool.handles.Panels.Large,'Units');
-% set(tool.handles.Panels.Large,'Units','Pixels')
-% pos_p=get(tool.handles.Panels.Large,'Position');
-% set(tool.handles.Panels.Large,'Units',units)
-% 
-% units=get(tool.handles.Panels.Image,'Units');
-% set(tool.handles.Panels.Image,'Units','Pixels')
-% pos_a=get(tool.handles.Panels.Image,'Position');
-% set(tool.handles.Panels.Image,'Units',units)
-% 
-% xmin=pos_p(1)+pos_a(1); xmax=xmin+pos_a(3);
-% ymin=pos_p(2)+pos_a(2); ymax=ymin+pos_a(4);
-
-
-
-%if point(1)>=xmin && point(1)<=xmax && point(2)>=ymin && point(2)<=ymax
-%if isMouseOverAxes(tool.handles.Axes)
-    newSlice=get(tool.handles.Slider,'value')-evnt.VerticalScrollCount;
-    if newSlice>=1 && newSlice <=size(tool.I{tool.Nvol},tool.viewplane)
-        set(tool.handles.Slider,'value',newSlice);
-        showSlice(tool)
-    end
-%end
-
-end
-
-function multipleScrollWheel(scr,evnt,tools)
-for i=1:length(tools)
-    scrollWheel(scr,evnt,tools(i))
-end
-end
-
-function newLowerRangePosition(src,evnt,hObject,tool)
-cp = get(hObject,'CurrentPoint'); cp=[cp(1,1) cp(1,2)];
-range=get(tool.handles.Axes,'Clim');
-Xlims=get(hObject,'Xlim');
-r=double(tool.getrange);
-ord = round(log10(r));
-if ord>1
-    cp(1)=round(cp(1));
-end
-range(1)=cp(1);
-W=diff(range);
-L=mean(range);
-if W>0 && range(1)>=Xlims(1)
-    setWL(tool,W,L)
-end
-end
-
-function newUpperRangePosition(src,evnt,hObject,tool)
-cp = get(hObject,'CurrentPoint'); cp=[cp(1,1) cp(1,2)];
-range=get(tool.handles.Axes,'Clim');
-Xlims=get(hObject,'Xlim');
-r=double(tool.getrange);
-ord = round(log10(r));
-if ord>1
-    cp(1)=round(cp(1));
-end
-range(2)=cp(1);
-W=diff(range);
-L=mean(range);
-if W>0 && range(2)<=Xlims(2)
-    setWL(tool,W,L)
-end
-end
-
-function newLevelRangePosition(src,evnt,hObject,tool)
-cp = get(hObject,'CurrentPoint'); cp=[cp(1,1) cp(1,2)];
-range=get(tool.handles.Axes,'Clim');
-Xlims=get(hObject,'Xlim');
-r=double(tool.getrange);
-ord = round(log10(r));
-if ord>1
-    cp(1)=round(cp(1));
-end
-L=cp(1);
-W=diff(range);
-if L>=Xlims(1) && L<=Xlims(2)
-    setWL(tool,W,L)
-end
-end
-
-function adjustContrastMouse(src,evnt,bp,hObject,tool,W,L)
-cp = get(0,'PointerLocation');
-SS=get( 0, 'Screensize' ); SS=SS(end-1:end); %Get the screen size
-d=round(cp-bp)./SS;
-r=tool.getrange;
-WS=tool.windowSpeed;
-W2=W+r*d(1)*WS; L=L-r*d(2)*WS;
-if W2>0
-    W=W2;
-else
-    W=.001*W;
-end
-
-ord = round(log10(r));
-if ord>1
-    W=ceil(W);
-    L=round(L);
-end
-
-setWL(tool,W,L)
-end
-
-function adjustZoomMouse(src,~,bp,hObject,tool,xlims,ylims,bpA)
-
-%get the zoom factor
-cp = get(0,'PointerLocation');
-d=cp(2)-bp(2);  %
-zfactor = 1; %zoom percentage per change in screen pixels
-resize = 100 + d*zfactor;   %zoom percentage
-
-%get the old center point
-cold = [xlims(1)+diff(xlims)/2 ylims(1)+diff(ylims)/2];
-
-%get the direction vector from old center to the clicked point
-dir = cold-bpA;
-pfactor = 100; %zoom percentage at which clicked point becomes the new center
-
-%rescale the dir vector according to ratio between resize and pfactor
-dir = (dir*((resize-100)/pfactor));
-
-%get the new center
-cx = cold(1) + dir(1);
-cy = cold(2) + dir(2);
-
-%get the new width
-newXwidth = diff(xlims)* (resize/100);
-newYwidth = diff(ylims)* (resize/100);
-
-%set the new axis limits
-xlims = [cx-newXwidth/2 cx+newXwidth/2];
-ylims = [cy-newYwidth/2 cy+newYwidth/2];
-if resize > 0
-    set(hObject,'Xlim',xlims,'Ylim',ylims)
-end
-
-end
-
-function adjustPanMouse(src,evnt,bp,hObject,xlims,ylims,scale)
-cp = get(0,'PointerLocation');
-V = get(hObject,'View');
-d = scale*(bp-cp);
-if V(1)==-90
-    d(1) = -d(1);
-    d = d([2 1]);
-elseif V(1)==90
-    d(2) = -d(2);
-    d = d([2 1]);
-end
-set(hObject,'Xlim',xlims+d(1),'Ylim',ylims-d(2))
-end
-
-function buttonUpFunction(src,evnt,tool,WBMF_old,WBUF_old)
-
-setptr(tool.handles.fig,'arrow');
-set(src,'WindowButtonMotionFcn',WBMF_old,'WindowButtonUpFcn',WBUF_old);
-
-end
-
-function getImageInfo(src,evnt,tool)
-% if Mouse over Mask Selection button
-current_object = hittest;
-setmaskstatistics(tool,current_object)
-
-h = tool.getHandles;
-if ~isequal(h.Axes,current_object) && ~isequal(h.I,current_object) && ~isequal(h.mask,current_object)
-    set(h.Info,'String','(x,y) val')
-    return
-end
-
-pos=round(get(h.Axes,'CurrentPoint'));
-pos=pos(1,1:2);
-n=round(get(h.Slider,'value'));
-if n==0
-    n=1;
-end
-
-posdim = setdiff(1:3, tool.viewplane);
-if pos(1)>0 && pos(1)<=size(tool.I{tool.Nvol},posdim(2)) && pos(2)>0 && pos(2)<=size(tool.I{tool.Nvol},posdim(1))
-    switch tool.viewplane
-        case 1
-            set(h.Info,'String',['(' num2str(pos(1)) ',' num2str(pos(2)) ') ' num2str(tool.I{tool.Nvol}(n,pos(2),pos(1),min(end,tool.Ntime)))])
-        case 2
-            set(h.Info,'String',['(' num2str(pos(1)) ',' num2str(pos(2)) ') ' num2str(tool.I{tool.Nvol}(pos(2),n,pos(1),min(end,tool.Ntime)))])
-        case 3
-            set(h.Info,'String',['(' num2str(pos(1)) ',' num2str(pos(2)) ') ' num2str(tool.I{tool.Nvol}(pos(2),pos(1),n,min(end,tool.Ntime)))])
-    end
-    notify(tool,'newMousePos')
-else
-    set(h.Info,'String','(x,y) val')
-end
-
-
-
-end
-
-function panelResizeFunction(hObject,events,tool,w,h,wbutt)
-    hh = tool.getHandles;
-    try
-    units=get(hh.Panels.Large,'Units');
-    set(hh.Panels.Large,'Units','Pixels')
-    pos=get(hh.Panels.Large,'Position');
-    set(hh.Panels.Large,'Units',units)
-    if isfield(hh.Tools,'Hist') && get(hh.Tools.Hist,'value')
-        set(hh.Panels.Image,'Position',[w w pos(3)-2*w pos(4)-2*w-h])
-    else
-        set(hh.Panels.Image,'Position',[w w max(0,pos(3)-2*w) max(0,pos(4)-2*w)])
-    end
-    %set(h.Panels.Image,'Position',[w w pos(3)-2*w pos(4)-2*w])
-    set(hh.Panels.Hist,'Position',[w max(0,pos(4)-w-h) max(0,pos(3)-2*w) h])
-    set(hh.Panels.Tools,'Position',[0 max(0,pos(4)-w) pos(3) w])
-    set(hh.Panels.ROItools,'Position',[max(0,pos(3)-w)  w w max(0,pos(4)-2*w)])
-    set(hh.Panels.Slider,'Position',[0 w w max(0,pos(4)-2*w)])
-    set(hh.Panels.Info,'Position',[0 0 pos(3) w])
-    axis(hh.Axes,'fill');
-    buff=(w-wbutt)/2;
-    pos=get(hh.Panels.ROItools,'Position');
-    set(hh.Tools.Help,'Position',[buff pos(4)-wbutt-buff wbutt wbutt]);
-    
-    for islct=1:5
-        set(hh.Tools.maskSelected(islct),'Position',[buff pos(4)-wbutt-buff-islct*wbutt wbutt wbutt]);
-    end
-    
-    set(hh.Tools.maskLock,'Position',[buff pos(4)-wbutt-buff-(islct+1)*wbutt wbutt wbutt]);
-    set(hh.Tools.maskStats,'Position',[buff pos(4)-wbutt-buff-(islct+2)*wbutt wbutt wbutt]);
-
-    set(hh.Axes,'XLimMode','manual','YLimMode','manual');
-
-    end
-end
-
-function icon = makeToolbarIconFromPNG(filename)
-% makeToolbarIconFromPNG  Creates an icon with transparent
-%   background from a PNG image.
-
-%   Copyright 2004 The MathWorks, Inc.  
-%   $Revision: 1.1.8.1 $  $Date: 2004/08/10 01:50:31 $
-
-  % Read image and alpha channel if there is one.
-  [icon,map,alpha] = imread(filename);
-
-  % If there's an alpha channel, the transparent values are 0.  For an RGB
-  % image the transparent pixels are [0, 0, 0].  Otherwise the background is
-  % cyan for indexed images.
-  if (ndims(icon) == 3) % RGB
-
-    idx = 0;
-    if ~isempty(alpha)
-      mask = alpha == idx;
-    else
-      mask = icon==idx; 
-    end
-    
-  else % indexed
-    
-    % Look through the colormap for the background color.
-    if isempty(map), idx=1; icon = im2double(repmat(icon, [1 1 3])); return; end
-    for i=1:size(map,1)
-      if all(map(i,:) == [0 1 1])
-        idx = i;
-        break;
-      end
-    end
-    
-    mask = icon==(idx-1); % Zero based.
-    icon = ind2rgb(icon,map);
-    
-  end
-  
-  % Apply the mask.
-  icon = im2double(icon);
-  
-  for p = 1:3
-    
-    tmp = icon(:,:,p);
-    if ndims(mask)==3
-        tmp(mask(:,:,p))=NaN;
-    else
-        tmp(mask) = NaN;
-    end
-    icon(:,:,p) = tmp;
-    
-  end
-
-end
-
-function ShowHistogram(hObject,evnt,tool,w,h)
-% unselect button to prevent activation with spacebar
-set(hObject, 'Enable', 'off');
-drawnow;
-set(hObject, 'Enable', 'on');
-
-    hh = tool.getHandles;
-set(hh.Panels.Large,'Units','Pixels')
-pos=get(hh.Panels.Large,'Position');
-set(hh.Panels.Large,'Units','normalized')
-
-if get(hh.Tools.Hist,'value')
-    set(hh.Panels.Image,'Position',[w w pos(3)-2*w pos(4)-2*w-h])
-else
-    set(hh.Panels.Image,'Position',[w w pos(3)-2*w pos(4)-2*w])
-end
-axis(hh.Axes,'fill');
-showSlice(tool)
-
-end
-
-function fig = getParentFigure(fig)
-% if the object is a figure or figure descendent, return the
-% figure. Otherwise return [].
-while ~isempty(fig) & ~strcmp('figure', get(fig,'type'))
-    fig = get(fig,'parent');
-end
-end
-
-function overAxes = isMouseOverAxes(ha)
-%This function checks if the mouse is currently hovering over the axis in
-%question. hf is the handle to the figure, ha is the handle to the axes.
-%This code allows the axes to be embedded in any size heirarchy of
-%uipanels.
-
-point = get(ha,'CurrentPoint');
-x = point(1,1); y = point(1,2);
-xlims = get(ha,'Xlim');
-ylims = get(ha,'Ylim');
-
-overAxes = x>=xlims(1) & x<=xlims(2) & y>=ylims(1) & y<=ylims(2);
-
-
-
-end
-
-function displayHelp(hObject,evnt,tool)
-%%
-msg = {'imtool3D, written by Justin Solomon',...
-       'justin.solomon@duke.edu',...
-       'adapted by Tanguy Duval',...
-       'https://github.com/tanguyduval/imtool3D_td',...
-       '------------------------------------------',...
-       '',...
-       'KEYBOARD SHORTCUTS:',...
-       'Left/right arrows        navigate through time (4th dimension)',...
-       'Top/bottom arrows        navigate through volumes (5th dimension)',...
-       'Middle (shift+) Click and drag    Zoom in/out',...
-       'Left   (ctrl+)  Click and drag    Contrast/Brightness',...
-       'Right  Click and drag    Pan',...
-       '',...
-       'Spacebar                 Show/hide mask',...
-       '[B]                      Toolbrush ',...
-       '                           Middle click and drag to change diameter',...
-       '                           Right click to erase',...
-       '[S]                      Smart Toolbrush',...
-       '[Z]                      Undo mask',...
-       '[1]                      Select mask label 1',...
-       '[2]                      Select mask label 2',...
-       '[...]'};
-   h = msgbox(msg);
-   set(findall(h,'Type','Text'),'FontName','FixedWidth');
-   Pos = get(h,'Position'); Pos(3) = 450;
-   set(h,'Position',Pos)
-end
-
-function pos = getPixelPosition(h)
-oldUnits = get(h,'Units');
-set(h,'Units','Pixels');
-pos = get(h,'Position');
-set(h,'Units',oldUnits);
-end
-
-function togglebutton(h)
-set(h,'Value',~get(h,'Value'))
-fun = get(h,'Callback');
-fun(h,1)
-end
-
-function [p,ellipse]=phantom3d(varargin)
-%PHANTOM3D Three-dimensional analogue of MATLAB Shepp-Logan phantom
-%   P = PHANTOM3D(DEF,N) generates a 3D head phantom that can   
-%   be used to test 3-D reconstruction algorithms.
-%
-%   DEF is a string that specifies the type of head phantom to generate.
-%   Valid values are: 
-%         
-%      'Shepp-Logan'            A test image used widely by researchers in
-%                               tomography
-%      'Modified Shepp-Logan'   (default) A variant of the Shepp-Logan phantom
-%                               in which the contrast is improved for better  
-%                               visual perception.
-%
-%   N is a scalar that specifies the grid size of P.
-%   If you omit the argument, N defaults to 64.
-% 
-%   P = PHANTOM3D(E,N) generates a user-defined phantom, where each row
-%   of the matrix E specifies an ellipsoid in the image.  E has ten columns,
-%   with each column containing a different parameter for the ellipsoids:
-%   
-%     Column 1:  A      the additive intensity value of the ellipsoid
-%     Column 2:  a      the length of the x semi-axis of the ellipsoid 
-%     Column 3:  b      the length of the y semi-axis of the ellipsoid
-%     Column 4:  c      the length of the z semi-axis of the ellipsoid
-%     Column 5:  x0     the x-coordinate of the center of the ellipsoid
-%     Column 6:  y0     the y-coordinate of the center of the ellipsoid
-%     Column 7:  z0     the z-coordinate of the center of the ellipsoid
-%     Column 8:  phi    phi Euler angle (in degrees) (rotation about z-axis)
-%     Column 9:  theta  theta Euler angle (in degrees) (rotation about x-axis)
-%     Column 10: psi    psi Euler angle (in degrees) (rotation about z-axis)
-%
-%   For purposes of generating the phantom, the domains for the x-, y-, and 
-%   z-axes span [-1,1].  Columns 2 through 7 must be specified in terms
-%   of this range.
-%
-%   [P,E] = PHANTOM3D(...) returns the matrix E used to generate the phantom.
-%
-%   Class Support
-%   -------------
-%   All inputs must be of class double.  All outputs are of class double.
-%
-%   Remarks
-%   -------
-%   For any given voxel in the output image, the voxel's value is equal to the
-%   sum of the additive intensity values of all ellipsoids that the voxel is a 
-%   part of.  If a voxel is not part of any ellipsoid, its value is 0.  
-%
-%   The additive intensity value A for an ellipsoid can be positive or negative;
-%   if it is negative, the ellipsoid will be darker than the surrounding pixels.
-%   Note that, depending on the values of A, some voxels may have values outside
-%   the range [0,1].
-%    
-%   Example
-%   -------
-%        ph = phantom3d(128);
-%        figure, imshow(squeeze(ph(64,:,:)))
-%
-%   Copyright 2005 Matthias Christian Schabel (matthias @ stanfordalumni . org)
-%   University of Utah Department of Radiology
-%   Utah Center for Advanced Imaging Research
-%   729 Arapeen Drive
-%   Salt Lake City, UT 84108-1218
-%   
-%   This code is released under the Gnu Public License (GPL). For more information, 
-%   see : http://www.gnu.org/copyleft/gpl.html
-%
-%   Portions of this code are based on phantom.m, copyrighted by the Mathworks
-%
-[ellipse,n] = parse_inputs(varargin{:});
-p = zeros([n n n]);
-rng =  ( (0:n-1)-(n-1)/2 ) / ((n-1)/2); 
-[x,y,z] = meshgrid(rng,rng,rng);
-coord = [flatten(x); flatten(y); flatten(z)];
-p = flatten(p);
-for k = 1:size(ellipse,1)    
-   A = ellipse(k,1);            % Amplitude change for this ellipsoid
-   asq = ellipse(k,2)^2;        % a^2
-   bsq = ellipse(k,3)^2;        % b^2
-   csq = ellipse(k,4)^2;        % c^2
-   x0 = ellipse(k,5);           % x offset
-   y0 = ellipse(k,6);           % y offset
-   z0 = ellipse(k,7);           % z offset
-   phi = ellipse(k,8)*pi/180;   % first Euler angle in radians
-   theta = ellipse(k,9)*pi/180; % second Euler angle in radians
-   psi = ellipse(k,10)*pi/180;  % third Euler angle in radians
-   
-   cphi = cos(phi);
-   sphi = sin(phi);
-   ctheta = cos(theta);
-   stheta = sin(theta);
-   cpsi = cos(psi);
-   spsi = sin(psi);
-   
-   % Euler rotation matrix
-   alpha = [cpsi*cphi-ctheta*sphi*spsi   cpsi*sphi+ctheta*cphi*spsi  spsi*stheta;
-            -spsi*cphi-ctheta*sphi*cpsi  -spsi*sphi+ctheta*cphi*cpsi cpsi*stheta;
-            stheta*sphi                  -stheta*cphi                ctheta];        
-   
-   % rotated ellipsoid coordinates
-   coordp = alpha*coord;
-   
-   idx = find((coordp(1,:)-x0).^2./asq + (coordp(2,:)-y0).^2./bsq + (coordp(3,:)-z0).^2./csq <= 1);
-   p(idx) = p(idx) + A;
-end
-p = reshape(p,[n n n]);
-end
-function out = flatten(in)
-out = reshape(in,[1 prod(size(in))]);
-end
-   
-   
-function [e,n] = parse_inputs(varargin)
-%  e is the m-by-10 array which defines ellipsoids
-%  n is the size of the phantom brain image
-n = 128;     % The default size
-e = [];
-defaults = {'shepp-logan', 'modified shepp-logan', 'yu-ye-wang'};
-for i=1:nargin
-   if ischar(varargin{i})         % Look for a default phantom
-      def = lower(varargin{i});
-      idx = strmatch(def, defaults);
-      if isempty(idx)
-         eid = sprintf('Images:%s:unknownPhantom',mfilename);
-         msg = 'Unknown default phantom selected.';
-         error(eid,'%s',msg);
-      end
-      switch defaults{idx}
-      case 'shepp-logan'
-         e = shepp_logan;
-      case 'modified shepp-logan'
-         e = modified_shepp_logan;
-      case 'yu-ye-wang'
-         e = yu_ye_wang;
-      end
-   elseif numel(varargin{i})==1 
-      n = varargin{i};            % a scalar is the image size
-   elseif ndims(varargin{i})==2 && size(varargin{i},2)==10 
-      e = varargin{i};            % user specified phantom
-   else
-      eid = sprintf('Images:%s:invalidInputArgs',mfilename);
-      msg = 'Invalid input arguments.';
-      error(eid,'%s',msg);
-   end
-end
-% ellipse is not yet defined
-if isempty(e)                    
-   e = modified_shepp_logan;
-end
-end
-%%%%%%%%%%%%%%%%%%%%%%%%%%%%%
-%  Default head phantoms:   %
-%%%%%%%%%%%%%%%%%%%%%%%%%%%%%
-function e = shepp_logan
-e = modified_shepp_logan;
-e(:,1) = [1 -.98 -.02 -.02 .01 .01 .01 .01 .01 .01];
-end
-      
-function e = modified_shepp_logan
-%
-%   This head phantom is the same as the Shepp-Logan except 
-%   the intensities are changed to yield higher contrast in
-%   the image.  Taken from Toft, 199-200.
-%      
-%         A      a     b     c     x0      y0      z0    phi  theta    psi
-%        -----------------------------------------------------------------
-e =    [  1  .6900  .920  .810      0       0       0      0      0      0
-        -.8  .6624  .874  .780      0  -.0184       0      0      0      0
-        -.2  .1100  .310  .220    .22       0       0    -18      0     10
-        -.2  .1600  .410  .280   -.22       0       0     18      0     10
-         .1  .2100  .250  .410      0     .35    -.15      0      0      0
-         .1  .0460  .046  .050      0      .1     .25      0      0      0
-         .1  .0460  .046  .050      0     -.1     .25      0      0      0
-         .1  .0460  .023  .050   -.08   -.605       0      0      0      0
-         .1  .0230  .023  .020      0   -.606       0      0      0      0
-         .1  .0230  .046  .020    .06   -.605       0      0      0      0 ];
-       
-end
-          
-function e = yu_ye_wang
-%
-%   Yu H, Ye Y, Wang G, Katsevich-Type Algorithms for Variable Radius Spiral Cone-Beam CT
-%      
-%         A      a     b     c     x0      y0      z0    phi  theta    psi
-%        -----------------------------------------------------------------
-e =    [  1  .6900  .920  .900      0       0       0      0      0      0
-        -.8  .6624  .874  .880      0       0       0      0      0      0
-        -.2  .4100  .160  .210   -.22       0    -.25    108      0      0
-        -.2  .3100  .110  .220    .22       0    -.25     72      0      0
-         .2  .2100  .250  .500      0     .35    -.25      0      0      0
-         .2  .0460  .046  .046      0      .1    -.25      0      0      0
-         .1  .0460  .023  .020   -.08    -.65    -.25      0      0      0
-         .1  .0460  .023  .020    .06    -.65    -.25     90      0      0
-         .2  .0560  .040  .100    .06   -.105    .625     90      0      0
-        -.2  .0560  .056  .100      0    .100    .625      0      0      0 ];
-       
+classdef imtool3D < handle
+    %This is a image slice viewer with built in scroll, contrast, zoom and
+    %ROI tools. 
+    %
+    %   Use this class to place a self-contained image viewing panel within
+    %   a GUI (or any figure). Similar to imtool but with slice scrolling.
+    %   Only designed to view grayscale (intensity) images. Use the mouse
+    %   to control how the image is displayed. A left click allows window
+    %   and leveling, a right click is for panning, and a middle click is
+    %   for zooming. Also the scroll wheel can be used to scroll through
+    %   slices.
+    %----------------------------------------------------------------------
+    %Inputs:
+    %
+    %   I           An m x n x k image array of grayscale values. Default
+    %               is a 100x100x3 random noise image.
+    %   position    The position of the panel containing the image and all
+    %               the tools. Format is [xmin ymin width height]. Default
+    %               position is [0 0 1 1] (units = normalized). See the
+    %               setPostion and setUnits methods to change the postion
+    %               or units.
+    %   h           Handle of the parent figure. If no handles is provided,
+    %               a new figure will be created.
+    %   range       The display range of the image. Format is [min max].
+    %               The range can be adjusted with the contrast tool or
+    %               with the setRange method. Default is [min(I) max(I)].
+    %----------------------------------------------------------------------
+    %Output:
+    %
+    %   tool        The imtool3D object. Use this object as input to the
+    %               class methods described below.
+    %----------------------------------------------------------------------
+    %Constructor Syntax
+    %
+    %tool = imtool3d() creates an imtool3D panel in the current figure with
+    %a random noise image. Returns the imtool3D object.
+    %
+    %tool = imtool3d(I) sets the image of the imtool3D panel.
+    %
+    %tool = imtool3D(I,position) sets the position of the imtool3D panel
+    %within the current figure. The default units are normalized.
+    %
+    %tool = imtool3D(I,position,h) puts the imtool3D panel in the figure
+    %specified by the handle h.
+    %
+    %tool = imtool3D(I,position,h,range) sets the display range of the
+    %image according to range=[min max].
+    %
+    %tool = imtool3D(I,position,h,range,tools) lets the scroll wheel
+    %properly sync if you are displaying multiple imtool3D objects in the
+    %same figure.
+    %
+    %tool = imtool3D(I,position,h,range,tools,mask) allows you to overlay a
+    %semitransparent binary mask on the image data.
+    %
+    %Note that you can pass an empty matrix for any input variable to have
+    %the constructor use default values. ex. tool=imtool3D([],[],h,[]).
+    %----------------------------------------------------------------------
+    %Methods:
+    %
+    %   setImage(tool, I) displays a new image.
+    %
+    %   I = getImage(tool) returns the image being shown by the tool
+    %
+    %   setMask(tool,mask) replaces the overlay mask with a new one
+    %
+    %   setAlpha(tool,alpha) sets the transparency of the overlaid mask
+    %
+    %   alpha = getAlpha(tool) gets the current transparency of the
+    %   overlaid mask
+    %
+    %   setPostion(tool,position) sets the position of tool.
+    %
+    %   position = getPosition(tool) returns the position of the tool
+    %   relative to its parent figure.
+    %
+    %   setUnits(tool,Units) sets the units of the position of tool. See
+    %   uipanel properties for possible unit strings.
+    %
+    %   units = getUnits(tool) returns the units of used for the position
+    %   of the tool.
+    %
+    %   handles = getHandles(tool) returns a structured variable, handles,
+    %   which contains all the handles to the various objects used by
+    %   imtool3D.
+    %
+    %   setDisplayRange(tool,range) sets the display range of the image.
+    %   see the 'Clim' property of an Axes object for details.
+    %
+    %   range=getDisplayRange(tool) returns the current display range of
+    %   the image.
+    %
+    %   setWindowLevel(tool,W,L) sets the display range of the image in
+    %   terms of its window (diff(range)) and level (mean(range)).
+    %
+    %   [W,L] = getWindowLevel(tool) returns the display range of the image
+    %   in terms of its window (W) and level (L)
+    %
+    %   setCurrentSlice(tool,slice) sets the current displayed slice.
+    %
+    %   slice = getCurrentSlice(tool) returns the currently displayed
+    %   slice number.
+    %
+    %----------------------------------------------------------------------
+    %Notes:
+    %
+    %   Author: Justin Solomon, July, 26 2013 (Latest update April, 16,
+    %   2016)
+    %
+    %   Contact: justin.solomon@duke.edu
+    %
+    %   Current Version 2.4
+    %   Version Notes:
+    %                   1.1-added method to get information about the
+    %                   currently selected ROI.
+    %
+    %                   2.0- Completely redesigned the tool. Window and
+    %                   leveleing, pan, and zoom are now done with the
+    %                   mouse as is standard in most medical image viewers.
+    %                   Also the overall astestic design of the tool is
+    %                   improved with a new black theme. Added ability to
+    %                   change the colormap of the image. Also when
+    %                   resizing the figure, the tool behaves better and
+    %                   maintains maximum viewing area for the image while
+    %                   keeping the tool buttons correctly sized.
+    %                   IMPORTANT: Any code that worked with the version
+    %                   1.0 may not be compatible with version 2.0.
+    %
+    %                   2.1- Added crop tool, help button, and button that
+    %                   resets the pan and zoom settings to show the entire
+    %                   image (useful when you're zoomed in and you just
+    %                   want to zoom out quickly. Also made the window and
+    %                   level adjustable by draging the lines on the
+    %                   histogram
+    %
+    %                   2.2- Added support for Matlab 2014b. Added ability
+    %                   to overlay a semi-transparent binary mask on the
+    %                   image data. Useful to visiulize segmented data.
+    %
+    %                   2.3- Simplified the ROI tools. imtool3D no longer
+    %                   relies on MATLAB'S imroi classes, rather I've made
+    %                   a set of ROI classes just for imtool3D. This
+    %                   greatly simplifies the integration of the ROI
+    %                   tools. You can export and delete the ROIs directly
+    %                   from their context menus.
+    %
+    %                   2.3.1- Make sure the figure is centered when
+    %                   creating an imtool3D object in a new figure
+    % 
+    %                   2.3.2- Squished a few bugs for older Matlab
+    %                   versions. Added method to set and get the
+    %                   transparency of the overlaid mask. Refined the
+    %                   panning and zooming.
+    %
+    %                   2.3.3- Fixed a bug with the cropping function
+    %
+    %                   2.3.4- Added check box to toggle on and off the
+    %                   mask overlay. Fixed a bug with the interactive
+    %                   window and leveling using the histogram view. Added
+    %                   a paint brush to allow user to quickly segment
+    %                   something
+    %
+    %                   2.4- Added methods to get the min, max, and range
+    %                   of pixel values. Updated the window and leveling to
+    %                   be adaptive to the dynamic range of the image data.
+    %                   Should work well if the range is small or large.
+    %
+    %                   2.4.1- fixed a small bug related to windowing with
+    %                   the mouse.
+    %
+    %                   2.4.2- Added a "smart" paint brush which helps to
+    %                   segment borders cleanly.
+    %   
+    %   Created in MATLAB_R2015b
+    %
+    %   Requires the image processing toolbox
+    
+    properties (SetAccess = private, GetAccess = private)
+        I            %Image data (MxNxKxTxV) matrix of image data
+        Nvol         % Current volume
+        Ntime        % Current time
+        range        % Range of images
+        Climits      % Current color limits (Clim) to display images in I (cell)
+        mask         %Indexed mask that can be overlaid on the image data
+        maskHistory  %History of mask  for undo
+        maskSelected %Index of the selected mask color
+        lockMask     %Lock other mask colors
+        maskColor    %Nx3 vector specifying the RGB color of the overlaid mask. Default is red (i.e., [1 0 0]);
+        handles      %Structured variable with all the handles
+        centers      %list of bin centers for histogram
+        alpha        %transparency of the overlaid mask (default is .2)
+        aspectRatio = [1 1 1];
+        viewplane    = 3; % Direction of the 3rd dimension 
+        
+        
+    end
+    
+    properties
+        windowSpeed=2; %Ratio controls how fast the window and level change when you change them with the mouse
+        upsample = false;
+        upsampleMethod = 'lanczos3'; %Can be any of {'bilinear','bicubic','box','triangle','cubic','lanczos2','lanczos3'}
+        Visible = true;              %lets the user hide the imtool3D panel
+        brushsize = 5;
+    end
+    
+    properties (Dependent = true)
+        rescaleFactor %This is the screen pixels/image pixels. used to resample image data when being displayed
+    end
+    
+    events
+        newImage
+        maskChanged
+        maskUndone
+        newMousePos
+        newSlice
+    end
+     
+    methods
+        
+        function tool = imtool3D(varargin)  %Constructor
+            if ~isdeployed
+                addpath(genpath(fullfile(fileparts(mfilename('fullpath')),'External')))
+                addpath(genpath(fullfile(fileparts(mfilename('fullpath')),'src')))
+            end
+            
+            % Parse Inputs
+            [I, position, h, range, tools, mask, enableHist] = parseinputs(varargin{:});
+            
+            % display figure
+            if isempty(h)
+                h=figure;
+                set(h,'Toolbar','none','Menubar','none','NextPlot','new')
+                set(h,'Units','Pixels');
+                pos=get(h,'Position');
+                Af=pos(3)/pos(4);   %input Ratio of the figure
+                AI=size(I,2)/size(I,1); %input Ratio of the image
+                if Af>AI    %Figure is too wide, make it taller to match
+                   pos(4)=pos(3)/AI; 
+                elseif Af<AI    %Figure is too long, make it wider to match
+                    pos(3)=AI*pos(4);
+                end
+                
+                %set minimal size
+                pos(3)=max(600,pos(3));
+                pos(4)=max(500,pos(4));
+                
+                %make sure the figure is centered
+                screensize = get(0,'ScreenSize');
+                pos(1) = ceil((screensize(3)-pos(3))/2);
+                pos(2) = ceil((screensize(4)-pos(4))/2); 
+                set(h,'Position',pos)
+                set(h,'Units','normalized');
+            end
+                        
+            %find the parent figure handle if the given parent is not a
+            %figure
+            if ~strcmp(get(h,'type'),'figure')
+                fig = getParentFigure(h);
+            else
+                fig = h;
+            end
+            
+            %--------------------------------------------------------------
+            tool.lockMask = true;
+            tool.handles.fig=fig;
+            tool.handles.parent = h;
+            tool.maskColor = [  0     0     0;
+                                1     0     0;
+                                1     1     0;
+                                0     1     0;
+                                0     1     1;
+                                0     0     1;
+                                1     0     1];
+            tool.maskSelected = 1;
+            tool.maskHistory  = cell(1,10);
+            tool.alpha = .2;
+            tool.Nvol = 1;
+            tool.Ntime = 1;
+            
+            %Create the panels and slider
+            w=30; %Pixel width of the side panels
+            h=110; %Pixel height of the histogram panel
+            wbutt=20; %Pixel size of the buttons
+            tool.handles.Panels.Large   =   uipanel(tool.handles.parent,'Units','normalized','Position',position,'Title','','Tag','imtool3D'); 
+            pos=getpixelposition(tool.handles.parent); pos(1) = pos(1)+position(1)*pos(3); pos(2) = pos(2)+position(2)*pos(4); pos(3) = pos(3)*position(3); pos(4) = pos(4)*position(4); 
+            tool.handles.Panels.Hist   =   uipanel(tool.handles.Panels.Large,'Units','Pixels','Position',[w pos(4)-w-h pos(3)-2*w h],'Title','');
+            tool.handles.Panels.Image   =   uipanel(tool.handles.Panels.Large,'Units','Pixels','Position',[w w pos(3)-2*w pos(4)-2*w],'Title','');
+            tool.handles.Panels.Tools   =   uipanel(tool.handles.Panels.Large,'Units','Pixels','Position',[0 pos(4)-w pos(3) w],'Title','');
+            tool.handles.Panels.ROItools    =   uipanel(tool.handles.Panels.Large,'Units','Pixels','Position',[pos(3)-w  w w pos(4)-2*w],'Title','');
+            tool.handles.Panels.Slider  =   uipanel(tool.handles.Panels.Large,'Units','Pixels','Position',[0 w w pos(4)-2*w],'Title','');
+            tool.handles.Panels.Info   =   uipanel(tool.handles.Panels.Large,'Units','Pixels','Position',[0 0 pos(3) w],'Title','');
+            try
+                set(cell2mat(struct2cell(tool.handles.Panels)),'BackgroundColor','k','ForegroundColor','w','HighlightColor','k')
+            catch
+                objarr=struct2cell(tool.handles.Panels);
+                objarr=[objarr{:}];
+                set(objarr,'BackgroundColor','k','ForegroundColor','w','HighlightColor','k');
+            end
+            
+            
+            %Create Slider for scrolling through image stack
+            tool.handles.Slider         =   uicontrol(tool.handles.Panels.Slider,'Style','Slider','Units','Normalized','Position',[0 0 1 1],'TooltipString','Change Slice (can use scroll wheel also)');
+            fun=@(scr,evnt)multipleScrollWheel(scr,evnt,[tool tools]);
+            set(tool.handles.fig,'WindowScrollWheelFcn',fun);
+           
+            
+            %Create image axis
+            tool.handles.Axes           =   axes('Position',[0 0 1 1],'Parent',tool.handles.Panels.Image,'Color','none');
+            tool.handles.I              =   imshow(zeros(3,3),[0 1],'Parent',tool.handles.Axes); hold on;
+            set(tool.handles.I,'Clipping','off')
+            view(tool.handles.Axes,-90,90);
+            set(tool.handles.Axes,'XLimMode','manual','YLimMode','manual','Clipping','off');
+            
+            
+            %Set up the binary mask viewer
+            im = ind2rgb(zeros(3,3),tool.maskColor);
+            tool.handles.mask           =   imshow(im);
+            set(tool.handles.Axes,'Position',[0 0 1 1],'Color','none','XColor','r','YColor','r','GridLineStyle','--','LineWidth',1.5,'XTickLabel','','YTickLabel','');
+            axis off
+            grid off
+            axis fill
+            
+            
+            %Set up image info display
+            tool.handles.Info=uicontrol(tool.handles.Panels.Info,'Style','text','String','(x,y) val','Units','Normalized','Position',[0 .1 .5 .8],'BackgroundColor','k','ForegroundColor','w','FontSize',12,'HorizontalAlignment','Left');
+            fun=@(src,evnt)getImageInfo(src,evnt,tool);
+            set(tool.handles.fig,'WindowButtonMotionFcn',fun);
+            tool.handles.SliceText=uicontrol(tool.handles.Panels.Info,'Style','text','String',['Vol: 1/' num2str(size(I,5)) '    Time: 1/' num2str(size(I,4)) '    Slice: 1/' num2str(size(I,tool.viewplane))],'Units','Normalized','Position',[.5 .1 .48 .8],'BackgroundColor','k','ForegroundColor','w','FontSize',12,'HorizontalAlignment','Right', 'TooltipString', 'Use arrows to navigate through time (4th dim) and volumes (5th dim)');
+
+            %Set up mouse button controls
+            fun=@(hObject,eventdata) imageButtonDownFunction(hObject,eventdata,tool);
+            set(tool.handles.mask,'ButtonDownFcn',fun)
+            set(tool.handles.I,'ButtonDownFcn',fun)
+            
+            %create the tool buttons
+            wp=w;
+            w=wbutt;
+            buff=(wp-w)/2;
+            
+            %Create the histogram plot
+            %set(tool.handles.Panels.Image,'Visible','off')
+            if enableHist
+                tool.handles.HistAxes           =   axes('Position',[.025 .15 .95 .55],'Parent',tool.handles.Panels.Hist);
+                tool.handles.HistLine=plot([0 1],[0 1],'-w','LineWidth',1);
+                set(tool.handles.HistAxes,'Color','none','XColor','w','YColor','w','FontSize',9,'YTick',[])
+                axis on
+                hold on
+                axis fill
+                xlim(get(gca,'Xlim'))
+                tool.handles.Histrange(1)=plot([0 0 0],[0 .5 1],'.-r');
+                tool.handles.Histrange(2)=plot([1 1 1],[0 .5 1],'.-r');
+                tool.handles.Histrange(3)=plot([0.5 0.5 0.5],[0 .5 1],'.--r');
+                tool.handles.HistImageAxes           =   axes('Position',[.025 .75 .95 .2],'Parent',tool.handles.Panels.Hist);
+                set(tool.handles.HistImageAxes,'Units','Pixels'); pos=get(tool.handles.HistImageAxes,'Position'); set(tool.handles.HistImageAxes,'Units','Normalized');
+                tool.handles.HistImage=imshow(repmat(linspace(0,1,256),[round(pos(4)) 1]),[0 1]);
+                set(tool.handles.HistImageAxes,'XColor','w','YColor','w','XTick',[],'YTick',[])
+                axis on;
+                box on;
+                axis normal
+                fun = @(hObject,evnt)histogramButtonDownFunction(hObject,evnt,tool,1);
+                set(tool.handles.Histrange(1),'ButtonDownFcn',fun);
+                fun = @(hObject,evnt)histogramButtonDownFunction(hObject,evnt,tool,2);
+                set(tool.handles.Histrange(2),'ButtonDownFcn',fun);
+                fun = @(hObject,evnt)histogramButtonDownFunction(hObject,evnt,tool,3);
+                set(tool.handles.Histrange(3),'ButtonDownFcn',fun);
+                
+                %Create histogram checkbox
+                tool.handles.Tools.Hist     =   uicontrol(tool.handles.Panels.Tools,'Style','Checkbox','String','Hist?','Position',[buff buff 2.5*w w],'TooltipString','Show Histogram','BackgroundColor','k','ForegroundColor','w');
+                fun=@(hObject,evnt) ShowHistogram(hObject,evnt,tool,wp,h);
+                set(tool.handles.Tools.Hist,'Callback',fun)
+                lp=buff+2.5*w;
+            else
+                lp=buff;
+            end
+            
+            %Set up the resize function
+            fun=@(x,y) panelResizeFunction(x,y,tool,wp,h,wbutt);
+            set(tool.handles.Panels.Large,'ResizeFcn',fun)
+
+            
+            %Create window and level boxes
+            tool.handles.Tools.TL       =   uicontrol(tool.handles.Panels.Tools,'Style','text','String','L','Position',[lp+buff buff w w],'BackgroundColor','k','ForegroundColor','w','TooltipString',sprintf('Intensity Window Lower Bound\n(left click and drag on the image to control window width and level)'));
+            tool.handles.Tools.L        =   uicontrol(tool.handles.Panels.Tools,'Style','Edit','String','0','Position',[lp+buff+w buff 2*w w],'TooltipString',sprintf('Intensity Window Lower Bound\n(left click and drag on the image to control window width and level)'),'BackgroundColor',[.2 .2 .2],'ForegroundColor','w'); 
+            tool.handles.Tools.TU       =   uicontrol(tool.handles.Panels.Tools,'Style','text','String','U','Position',[lp+2*buff+3*w buff w w],'BackgroundColor','k','ForegroundColor','w','TooltipString',sprintf('Intensity Window Upper Bound\n(left click and drag on the image to control window width and level)'));
+            tool.handles.Tools.U        =   uicontrol(tool.handles.Panels.Tools,'Style','Edit','String','1','Position',[lp+2*buff+4*w buff 2*w w],'TooltipString',sprintf('Intensity Window Upper Bound\n(left click and drag on the image to control window width and level)'),'BackgroundColor',[.2 .2 .2],'ForegroundColor','w');
+            lp=lp+buff+7*w;
+            
+            %Creat window and level callbacks
+            fun=@(hobject,evnt) WindowLevel_callback(hobject,evnt,tool);
+            set(tool.handles.Tools.L,'Callback',fun);
+            set(tool.handles.Tools.U,'Callback',fun);
+            
+            %Create view restore button
+            tool.handles.Tools.ViewRestore           =   uicontrol(tool.handles.Panels.Tools,'Style','pushbutton','String','','Position',[lp buff w w],'TooltipString',sprintf('Reset Pan and Zoom\n(Right Click (Ctrl+Click) to Pan and Middle (Shift+Click) Click to zoom)'));
+            [iptdir, MATLABdir] = ipticondir;
+            icon_save = makeToolbarIconFromPNG([iptdir '/overview_zoom_in.png']);
+            set(tool.handles.Tools.ViewRestore,'CData',icon_save);
+            fun=@(hobject,evnt) resetViewCallback(hobject,evnt,tool);
+            set(tool.handles.Tools.ViewRestore,'Callback',fun)
+            lp=lp+w+2*buff;
+            
+            %Create grid checkbox and grid lines
+            tool.handles.Tools.Grid           =   uicontrol(tool.handles.Panels.Tools,'Style','checkbox','String','Grid?','Position',[lp buff 2.5*w w],'BackgroundColor','k','ForegroundColor','w');
+            nGrid=7;
+            nMinor=4;
+            x=linspace(1,size(I,2),nGrid);
+            y=linspace(1,size(I,1),nGrid);
+            hold(tool.handles.Axes, 'on');
+            tool.handles.grid=[];
+            gColor=[255 38 38]./256;
+            mColor=[255 102 102]./256;
+            for i=1:nGrid
+                tool.handles.grid(end+1)=plot(tool.handles.Axes,[.5 size(I,2)-.5],[y(i) y(i)],'-','LineWidth',1.2,'HitTest','off','Color',gColor);
+                tool.handles.grid(end+1)=plot(tool.handles.Axes,[x(i) x(i)],[.5 size(I,1)-.5],'-','LineWidth',1.2,'HitTest','off','Color',gColor);
+                if i<nGrid
+                    xm=linspace(x(i),x(i+1),nMinor+2); xm=xm(2:end-1);
+                    ym=linspace(y(i),y(i+1),nMinor+2); ym=ym(2:end-1);
+                    for j=1:nMinor
+                        tool.handles.grid(end+1)=plot(tool.handles.Axes,[.5 size(I,2)-.5],[ym(j) ym(j)],'-r','LineWidth',.9,'HitTest','off','Color',mColor);
+                        tool.handles.grid(end+1)=plot(tool.handles.Axes,[xm(j) xm(j)],[.5 size(I,1)-.5],'-r','LineWidth',.9,'HitTest','off','Color',mColor);
+                    end
+                end
+            end
+            tool.handles.grid(end+1)=scatter(tool.handles.Axes,.5+size(I,2)/2,.5+size(I,1)/2,'r','filled');
+            set(tool.handles.grid,'Visible','off')
+            fun=@(hObject,evnt) toggleGrid(hObject,evnt,tool);
+            set(tool.handles.Tools.Grid,'Callback',fun)
+            set(tool.handles.Tools.Grid,'TooltipString','Toggle Gridlines')
+            lp=lp+2.5*w;
+            
+            %Create the mask view switch
+            tool.handles.Tools.Mask           =   uicontrol(tool.handles.Panels.Tools,'Style','checkbox','String','Mask?','Position',[lp buff 3*w w],'BackgroundColor','k','ForegroundColor','w','TooltipString','Toggle Binary Mask (spacebar)','Value',1);
+            fun=@(hObject,evnt) toggleMask(hObject,evnt,tool);
+            set(tool.handles.Tools.Mask,'Callback',fun)
+            lp=lp+3*w;
+            
+            %Create colormap pulldown menu
+            mapNames={'Gray','Parula','Jet','HSV','Hot','Cool','Spring','Summer','Autumn','Winter','Bone','Copper','Pink','Lines','colorcube','flag','prism','white'};
+            tool.handles.Tools.Color          =   uicontrol(tool.handles.Panels.Tools,'Style','popupmenu','String',mapNames,'Position',[lp buff 3.5*w w]);
+            fun=@(hObject,evnt) changeColormap(hObject,evnt,tool);
+            set(tool.handles.Tools.Color,'Callback',fun)
+            set(tool.handles.Tools.Color,'TooltipString','Select a colormap')
+            lp=lp+3.5*w+buff;
+            
+            %Create save button
+            tool.handles.Tools.SaveOptions    =   uicontrol(tool.handles.Panels.Tools,'Style','popupmenu','String',{'Mask','Image'},'Position',[lp buff 3*w w]);
+            lp=lp+3*w;
+            tool.handles.Tools.Save           =   uicontrol(tool.handles.Panels.Tools,'Style','pushbutton','String','','Position',[lp buff w w]);
+            lp=lp+w+buff;
+            icon_save = makeToolbarIconFromPNG([MATLABdir '/file_save.png']);
+            set(tool.handles.Tools.Save,'CData',icon_save);
+            fun=@(hObject,evnt) saveImage(tool);
+            set(tool.handles.Tools.Save,'Callback',fun)
+            set(tool.handles.Tools.Save,'TooltipString','Save Mask or Image')
+            
+            %Create viewplane button
+            tool.handles.Tools.ViewPlane    =   uicontrol(tool.handles.Panels.Tools,'Style','popupmenu','String',{'Axial','Sagittal','Coronal'},'Position',[lp buff 3.5*w w],'Value',4-tool.viewplane);
+            lp=lp+3.5*w+buff;
+            fun=@(hObject,evnt) setviewplane(tool,hObject);
+            set(tool.handles.Tools.ViewPlane,'Callback',fun)
+            
+            %Create mask2poly button
+            tool.handles.Tools.mask2poly             =   uicontrol(tool.handles.Panels.ROItools,'Style','pushbutton','String','','Position',[buff buff w w],'TooltipString','Mask2Poly');
+            icon_profile = makeToolbarIconFromPNG([MATLABdir '/linkproduct.png']);
+            set(tool.handles.Tools.mask2poly ,'Cdata',icon_profile)
+            fun=@(hObject,evnt) mask2polyImageCallback(hObject,evnt,tool);
+            set(tool.handles.Tools.mask2poly ,'Callback',fun)
+            addlistener(tool,'newSlice',@tool.SliceEvents);
+
+            %Create Circle ROI button
+            tool.handles.Tools.CircleROI           =   uicontrol(tool.handles.Panels.ROItools,'Style','pushbutton','String','','Position',[buff buff+w w w],'TooltipString','Create Elliptical ROI');
+            icon_ellipse = makeToolbarIconFromPNG([MATLABdir '/tool_shape_ellipse.png']);
+            set(tool.handles.Tools.CircleROI,'Cdata',icon_ellipse)
+            fun=@(hObject,evnt) measureImageCallback(hObject,evnt,tool,'ellipse');
+            set(tool.handles.Tools.CircleROI,'Callback',fun)
+            
+            %Create Square ROI button
+            tool.handles.Tools.SquareROI           =   uicontrol(tool.handles.Panels.ROItools,'Style','pushbutton','String','','Position',[buff buff+2*w w w],'TooltipString','Create Rectangular ROI');
+            icon_rect = makeToolbarIconFromPNG([MATLABdir '/tool_shape_rectangle.png']);
+            set(tool.handles.Tools.SquareROI,'Cdata',icon_rect)
+            fun=@(hObject,evnt) measureImageCallback(hObject,evnt,tool,'rectangle');
+            set(tool.handles.Tools.SquareROI,'Callback',fun)
+            
+            %Create Polygon ROI button
+            tool.handles.Tools.PolyROI             =   uicontrol(tool.handles.Panels.ROItools,'Style','pushbutton','String','\_/','Position',[buff buff+3*w w w],'TooltipString','Create Polygon ROI');
+            fun=@(hObject,evnt) measureImageCallback(hObject,evnt,tool,'polygon');
+            set(tool.handles.Tools.PolyROI,'Callback',fun)
+            
+            %Create line profile button
+            tool.handles.Tools.Ruler             =   uicontrol(tool.handles.Panels.ROItools,'Style','pushbutton','String','','Position',[buff buff+4*w w w],'TooltipString','Measure Distance');
+            icon_distance = makeToolbarIconFromPNG([MATLABdir '/tool_line.png']);
+            set(tool.handles.Tools.Ruler,'CData',icon_distance);
+            fun=@(hObject,evnt) measureImageCallback(hObject,evnt,tool,'profile');
+            set(tool.handles.Tools.Ruler,'Callback',fun)
+
+            %Create smooth3 button
+            tool.handles.Tools.smooth3             =   uicontrol(tool.handles.Panels.ROItools,'Style','pushbutton','String','','Position',[buff buff+5*w w w],'TooltipString','Smooth Mask in 3D');
+            icon_profile = makeToolbarIconFromPNG('icon_smooth3.png');
+            set(tool.handles.Tools.smooth3 ,'Cdata',icon_profile)
+            fun=@(hObject,evnt) smooth3Callback(hObject,evnt,tool);
+            set(tool.handles.Tools.smooth3 ,'Callback',fun)
+
+            %Create maskinterp button
+            tool.handles.Tools.maskinterp             =   uicontrol(tool.handles.Panels.ROItools,'Style','pushbutton','String','','Position',[buff buff+6*w w w],'TooltipString','Interp Mask');
+            icon_profile = makeToolbarIconFromPNG('icon_interpmask.png');
+            set(tool.handles.Tools.maskinterp ,'Cdata',icon_profile)
+            fun=@(hObject,evnt) maskinterpImageCallback(hObject,evnt,tool);
+            set(tool.handles.Tools.maskinterp ,'Callback',fun)
+
+            %Create active countour button
+            tool.handles.Tools.maskactivecontour             =   uicontrol(tool.handles.Panels.ROItools,'Style','pushbutton','String','','Position',[buff buff+7*w w w],'TooltipString','Active Contour 3D');
+            icon_profile = makeToolbarIconFromPNG('icon_activecontour.png');
+            set(tool.handles.Tools.maskactivecontour ,'Cdata',icon_profile)
+            fun=@(hObject,evnt) ActiveCountourCallback(hObject,evnt,tool);
+            set(tool.handles.Tools.maskactivecontour ,'Callback',fun)
+            addlistener(tool,'maskChanged',@tool.maskEvents);
+            addlistener(tool,'maskUndone',@tool.maskEvents);
+
+            %Paint brush tool button
+            tool.handles.Tools.PaintBrush        = uicontrol(tool.handles.Panels.ROItools,'Style','togglebutton','String','','Position',[buff buff+8*w w w],'TooltipString','Paint Brush Tool (B)');
+            icon_profile = makeToolbarIconFromPNG([MATLABdir '/tool_data_brush.png']);
+            set(tool.handles.Tools.PaintBrush ,'Cdata',icon_profile)
+            fun=@(hObject,evnt) PaintBrushCallback(hObject,evnt,tool,'Normal');
+            set(tool.handles.Tools.PaintBrush ,'Callback',fun)
+            tool.handles.PaintBrushObject=[];
+            
+            %Smart Paint brush tool button
+            tool.handles.Tools.SmartBrush        = uicontrol(tool.handles.Panels.ROItools,'Style','togglebutton','String','','Position',[buff buff+9*w w w],'TooltipString','Smart Brush Tool (S)');
+            icon_profile = makeToolbarIconFromPNG('tool_data_brush_smart.png');
+            set(tool.handles.Tools.SmartBrush ,'Cdata',icon_profile)
+            fun=@(hObject,evnt) PaintBrushCallback(hObject,evnt,tool,'Smart');
+            set(tool.handles.Tools.SmartBrush ,'Callback',fun)
+
+            %undo mask button
+            tool.handles.Tools.undoMask        = uicontrol(tool.handles.Panels.ROItools,'Style','pushbutton','String','','Position',[buff buff+10*w w w],'TooltipString','Undo (Z)');
+            icon_profile = load([MATLABdir filesep 'undo.mat']);
+            set(tool.handles.Tools.undoMask ,'Cdata',icon_profile.undoCData)
+            fun=@(hObject,evnt) maskUndo(tool);
+            set(tool.handles.Tools.undoMask ,'Callback',fun)
+
+%             %Create poly tool button
+%             tool.handles.Tools.mask2poly             =   uicontrol(tool.handles.Panels.ROItools,'Style','pushbutton','String','','Position',[buff buff+8*w w w],'TooltipString','mask2poly');
+%             icon_profile = makeToolbarIconFromPNG([MATLABdir '/linkproduct.png']);
+%             set(tool.handles.Tools.mask2poly ,'Cdata',icon_profile)
+%             fun=@(hObject,evnt) CropImageCallback(hObject,evnt,tool);
+%             set(tool.handles.Tools.mask2poly ,'Callback',fun)
+
+            %Create Help Button
+            pos=get(tool.handles.Panels.ROItools,'Position');
+            tool.handles.Tools.Help             =   uicontrol(tool.handles.Panels.ROItools,'Style','pushbutton','String','?','Position',[buff pos(4)-w-buff w w],'TooltipString','Help with imtool3D');
+            fun=@(hObject,evnt) displayHelp(hObject,evnt,tool);
+            set(tool.handles.Tools.Help,'Callback',fun)
+            
+            % mask selection
+            for islct=1:5
+                tool.handles.Tools.maskSelected(islct)        = uicontrol(tool.handles.Panels.ROItools,'Style','togglebutton','String',num2str(islct),'Position',[buff pos(4)-w-buff-islct*w w w],'Tag','MaskSelected');
+                set(tool.handles.Tools.maskSelected(islct) ,'Cdata',repmat(permute(tool.maskColor(islct+1,:)*tool.alpha+(1-tool.alpha)*[.4 .4 .4],[3 1 2]),w,w))
+                set(tool.handles.Tools.maskSelected(islct) ,'Callback',@(hObject,evnt) setmaskSelected(tool,islct))
+            end
+            
+            % lock mask
+            tool.handles.Tools.maskLock        = uicontrol(tool.handles.Panels.ROItools,'Style','togglebutton','Position',[buff pos(4)-w-buff-(islct+1)*w w w], 'Value', 1, 'TooltipString', 'Lock all colors except selected one');
+            icon_profile = makeToolbarIconFromPNG('icon_lock.png');
+            set(tool.handles.Tools.maskLock ,'Cdata',icon_profile)
+            set(tool.handles.Tools.maskLock ,'Callback',@(hObject,evnt) setlockMask(tool))
+
+            % mask statistics
+            tool.handles.Tools.maskStats        = uicontrol(tool.handles.Panels.ROItools,'Style','togglebutton','Position',[buff pos(4)-w-buff-(islct+2)*w w w], 'Value', 1, 'TooltipString', 'Statistics');
+            icon_hist = makeToolbarIconFromPNG([MATLABdir '/plottype-histogram.png']);
+            icon_hist = min(1,max(0,imresize(icon_hist,[16 16])));
+            set(tool.handles.Tools.maskStats ,'Cdata',icon_hist)
+            set(tool.handles.Tools.maskStats ,'Callback',@(hObject,evnt) StatsCallback(hObject,evnt,tool))
+            
+            %Set font size of all the tool objects
+            try
+                set(cell2mat(struct2cell(tool.handles.Tools)),'FontSize',9,'Units','Pixels')
+            catch
+                objarr=struct2cell(tool.handles.Tools);
+                objarr=[objarr{:}];
+                set(objarr,'FontSize',9,'Units','Pixels')
+            end
+            
+            set(tool.handles.fig,'NextPlot','new')
+            
+            % add shortcuts
+            
+            set(gcf,'Windowkeypressfcn', @(hobject, event) tool.shortcutCallback(event))
+            
+            %run the reset view callback
+            resetViewCallback([],[],tool)
+            
+            % Enable/Disable buttons based on mask
+            tool.maskEvents;
+            
+            % set Image
+            setImage(tool, varargin{:})
+
+        end
+        
+        function setPosition(tool,position)
+            set(tool.handles.Panels.Large,'Position',position)
+        end
+        
+        function position = getPosition(tool)
+            position = get(tool.handles.Panels.Large,'Position');
+        end
+        
+        function setUnits(tool,units)
+            set(tool.handles.Panels.Large,'Units',units)
+        end
+        
+        function units = getUnits(tool)
+            units = get(tool.handles.Panels.Large,'Units');
+        end
+        
+        function setMask(tool,mask)
+            if islogical(mask)
+                maskOld = tool.mask;
+                maskOld(maskOld==tool.maskSelected)=0;
+                if tool.lockMask
+                    maskOld(mask & maskOld==0) = tool.maskSelected;
+                else
+                    maskOld(mask) = tool.maskSelected;
+                end
+                mask=maskOld;
+            end
+            tool.mask=mask;
+            showSlice(tool)
+            notify(tool,'maskChanged')
+        end
+        
+        function mask = getMask(tool,all)
+            if nargin<2, all=false; end
+            if all
+                mask = tool.mask;
+            else
+                mask = tool.mask==tool.maskSelected;
+            end
+        end
+        
+        function setmaskHistory(tool,mask)
+            if ~isequal(mask,tool.maskHistory{end})
+                tool.maskHistory{1} = mask;
+                tool.maskHistory = circshift(tool.maskHistory,-1,2);
+                if isempty(tool.maskHistory{end-1})
+                    set(tool.handles.Tools.undoMask, 'Enable', 'off')
+                else
+                    set(tool.handles.Tools.undoMask, 'Enable', 'on')
+                end
+            end
+        end
+        
+        function maskUndo(tool)
+            if ~isempty(tool.maskHistory{end-1})
+                tool.mask=tool.maskHistory{end-1};
+                showSlice(tool)
+                tool.maskHistory = circshift(tool.maskHistory,1,2);
+                tool.maskHistory{1}=[];
+            end
+            if isempty(tool.maskHistory{end-1})
+                set(tool.handles.Tools.undoMask, 'Enable', 'off')
+            end
+            notify(tool,'maskUndone')
+        end
+        
+        function setmaskSelected(tool,islct)
+            tool.maskSelected = islct;
+            set(tool.handles.Tools.maskSelected(islct),'FontWeight','bold','FontSize',12,'ForegroundColor',[1 1 1]);
+            set(tool.handles.Tools.maskSelected(setdiff(1:5,islct)),'FontWeight','normal','FontSize',9,'ForegroundColor',[0 0 0]);
+            notify(tool,'maskChanged')
+        end
+        
+        function setmaskstatistics(tool,current_object)
+            persistent counter
+                
+            % if Mouse over Mask Selection button
+            if ishandle(current_object) && strcmp(get(current_object,'Tag'),'MaskSelected')
+                % Prevent too many calls: Limit to 1 call a second
+                if isempty(counter)
+                    counter = tic;
+                else
+                    t = toc(counter);
+                    if t<1
+                        return;
+                    else
+                        counter = tic;
+                    end
+                end
+
+                % Get statistics
+                I = tool.getImage;
+                for ii=1:length(tool.handles.Tools.maskSelected)
+                    mask_ii = tool.mask==ii;
+                    I_ii = I(mask_ii);
+                    mean_ii = mean(I_ii);
+                    std_ii  = std(double(I_ii));
+                    area_ii = sum(mask_ii(:));
+                    str = [sprintf('%-12s%.2f\n','Mean:',mean_ii), ...
+                        sprintf('%-12s%.2f\n','STD:',std_ii),...
+                        sprintf('%-12s%i','Area:',area_ii) 'px'];
+                    
+                    set(tool.handles.Tools.maskSelected(ii),'TooltipString',str)
+                end
+            end
+        end
+        
+        function setlockMask(tool)
+            tool.lockMask = ~tool.lockMask;
+            CData = get(tool.handles.Tools.maskLock,'CData');
+            S = size(CData);
+            CData = CData.*repmat(permute(([0.4 0.4 0.4]*(~tool.lockMask) + 1./[0.4 0.4 0.4]*tool.lockMask),[3 1 2]),S(1), S(2));
+            set(tool.handles.Tools.maskLock,'CData',CData)
+        end
+        function setMaskColor(tool,maskColor)
+            
+            if ischar(maskColor)
+                switch maskColor
+                    case 'y'
+                        maskColor = [1 1 0];
+                    case 'm'
+                        maskColor = [1 0 1];
+                    case 'c'
+                        maskColor = [0 1 1];
+                    case 'r'
+                        maskColor = [1 0 0];
+                    case 'g'
+                        maskColor = [0 1 0];
+                    case 'b'
+                        maskColor = [0 0 1];
+                    case 'w'
+                        maskColor = [1 1 1];
+                    case 'k'
+                        maskColor = [0 0 0];
+                end
+            end
+            
+            
+            C = get(tool.handles.mask,'CData');
+            C(:,:,1) = maskColor(1);
+            C(:,:,2) = maskColor(2);
+            C(:,:,3) = maskColor(3);
+            set(tool.handles.mask,'CData',C);
+            
+        end
+        
+        function maskColor = getMaskColor(tool)
+            maskColor = tool.maskColor;
+        end
+        
+        function setImage(tool, varargin)
+            [I, position, h, range, tools, mask, enablehist] = parseinputs(varargin{:});            
+            
+            if isempty(I)
+                S = 64;
+                phantom3 = phantom3d('Modified Shepp-Logan',S);
+                phantom3 = min(1,max(0,cat(5,phantom3,1 - phantom3, -phantom3.^2+phantom3)));
+                I=randn([S S S 20 3])*.02+repmat(phantom3,[1 1 1 20 1]);
+                tool.setAspectRatio([1/S 1/S 1/S]);
+            end
+            
+            if iscell(I)
+                S = [max(cell2mat(cellfun(@(x) size(x,1), I, 'uni', false))),...
+                     max(cell2mat(cellfun(@(x) size(x,2), I, 'uni', false))),...
+                     max(cell2mat(cellfun(@(x) size(x,3), I, 'uni', false)))];
+                for iii = 1:length(I)
+                    Siii = [size(I{iii},1) size(I{iii},2) size(I{iii},3)];
+                    if ~isequal(S,Siii)
+                        Iiii = zeros(S,'like',I{iii});
+                        Iiii(1:Siii(1),1:Siii(2),1:Siii(3)) = I{iii};
+                        I{iii} = Iiii;
+                    end
+                end
+            else
+                I = mat2cell(I,size(I,1),size(I,2),size(I,3),size(I,4),ones(1,size(I,5)));
+            end
+            
+            if islogical(I{1})
+                range = [0 1];
+            end
+
+            if iscell(range)
+                tool.range = range;
+                range = range{1};
+            else
+                for ivol = 1:length(I)
+                    tool.range{ivol}=double(range_outlier(I{ivol}(:),5));
+                end
+            end
+            tool.Climits = tool.range;
+            
+            if ~isempty(range)
+                tool.Climits{1} = range;
+            end
+            range = tool.Climits{1};
+            
+            if ~isempty(tool.mask) && isempty(mask)
+                mask = tool.mask;
+            end
+            
+            if isempty(mask) && (isempty(tool.mask) || size(tool.mask,1)~=size(I{1},1) || size(tool.mask,2)~=size(I{1},2) || size(tool.mask,3)~=size(I{1},3))
+                tool.mask=zeros([size(I{1},1) size(I{1},2) size(I{1},3)],'uint8');
+            elseif ~isempty(mask)
+                tool.mask=uint8(mask);
+            end
+                        
+            tool.I=I;
+            
+            tool.Nvol = 1;
+
+            %Update the histogram
+            if isfield(tool.handles,'HistAxes')
+                Ivol = I{tool.Nvol}(unique(round(linspace(1,numel(I{tool.Nvol}),min(5000,numel(I{tool.Nvol})))))); 
+                Ivol = Ivol(Ivol>min(Ivol) & Ivol<max(Ivol));
+                if isempty(Ivol), Ivol=0; end
+                tool.centers=linspace(range(1)-diff(range)*0.05,range(2)+diff(range)*0.05,256);
+                nelements=hist(Ivol(Ivol~=min(Ivol(:)) & Ivol~=max(Ivol(:))),tool.centers); nelements=nelements./max(nelements);
+                set(tool.handles.HistLine,'XData',tool.centers,'YData',nelements);
+                pos=getpixelposition(tool.handles.HistImageAxes);
+                set(tool.handles.HistImage,'CData',repmat(tool.centers,[round(pos(4)) 1]));
+                try
+                    xlim(tool.handles.HistAxes,[tool.centers(1) tool.centers(end)])
+                catch
+                    xlim(tool.handles.HistAxes,[tool.centers(1) tool.centers(end)+.1])
+                end
+                axis fill
+            end
+            %Update the window and level
+            setWL(tool,diff(range),mean(range))
+
+            %Update the image
+            %set(tool.handles.I,'CData',im)
+            switch tool.viewplane
+                case 1
+                    xlim(tool.handles.Axes,[0 size(I{tool.Nvol},3)])
+                    ylim(tool.handles.Axes,[0 size(I{tool.Nvol},2)])
+                    set(tool.handles.I,'XData',[1 max(2,size(I{tool.Nvol},3))]);
+                    set(tool.handles.I,'YData',[1 max(2,size(I{tool.Nvol},2))]);
+                case 2
+                    xlim(tool.handles.Axes,[0 size(I{tool.Nvol},3)])
+                    ylim(tool.handles.Axes,[0 size(I{tool.Nvol},1)])
+                    set(tool.handles.I,'XData',[1 max(2,size(I{tool.Nvol},3))]);
+                    set(tool.handles.I,'YData',[1 max(2,size(I{tool.Nvol},1))]);
+                case 3
+                    xlim(tool.handles.Axes,[0 size(I{tool.Nvol},2)])
+                    ylim(tool.handles.Axes,[0 size(I{tool.Nvol},1)])
+                    set(tool.handles.I,'XData',[1 max(2,size(I{tool.Nvol},2))]);
+                    set(tool.handles.I,'YData',[1 max(2,size(I{tool.Nvol},1))]);
+            end
+            
+            %update the mask cdata (in case it has changed size)
+            C=zeros(size(I{tool.Nvol},1),size(I{tool.Nvol},2),3);
+            C(:,:,1)=tool.maskColor(1); C(:,:,2)=tool.maskColor(2); C(:,:,3)=tool.maskColor(3);
+            set(tool.handles.mask,'CData',C);
+            
+            %Update the slider
+            setupSlider(tool)
+            
+            %Update the TIme
+            tool.Ntime = min(tool.Ntime,size(I{tool.Nvol},4));
+            
+            %Update the gridlines
+            setupGrid(tool)
+            
+            %Show the first slice
+            showSlice(tool)
+            
+            %Broadcast that the image has been updated
+            notify(tool,'newImage')
+            notify(tool,'maskChanged')
+            
+            
+        end
+        
+        function I = getImage(tool,all)
+            if nargin<2, all=false; end
+            if all
+                I=tool.I;
+            else
+                I=tool.I{tool.Nvol}(:,:,:,min(end,tool.Ntime));
+            end
+        end
+
+        function Nvol = getNvol(tool)
+            Nvol=tool.Nvol;
+        end
+
+        function setNvol(tool,Nvol)
+            % save window and level
+            tool.setClimits(get(tool.handles.Axes,'Clim'))
+            % change Volume
+            tool.Nvol = max(1,min(Nvol,length(tool.I)));
+            % load new window and level
+            NewRange = tool.Climits{tool.Nvol};
+            W=NewRange(2)-NewRange(1); L=mean(NewRange);
+            tool.setWL(W,L);
+            % apply xlim to histogram
+            range = tool.range{tool.Nvol};
+            tool.centers = linspace(range(1)-diff(range)*0.05,range(2)+diff(range)*0.05,256);
+            if isfield(tool.handles,'HistAxes')
+                try
+                    xlim(tool.handles.HistAxes,[tool.centers(1) tool.centers(end)])
+                catch
+                    xlim(tool.handles.HistAxes,[tool.centers(1) tool.centers(end)+.1])
+                end
+                set(tool.handles.HistImageAxes,'Units','Pixels'); pos=get(tool.handles.HistImageAxes,'Position'); set(tool.handles.HistImageAxes,'Units','Normalized');
+                set(tool.handles.HistImage,'CData',repmat(tool.centers,[round(pos(4)) 1]));
+            end
+            showSlice(tool);
+        end
+
+        function r = getrange(tool)
+            r=diff(tool.range{tool.Nvol});
+        end
+
+        function setClimits(tool,range)
+            if iscell(range)
+                tool.Climits = range;
+            else
+                tool.Climits{tool.getNvol} = range;
+            end
+        end
+
+        function Climits = getClimits(tool)
+            Climits = tool.Climits;
+        end
+
+        function Nt = getNtime(tool)
+            Nt=tool.Ntime;
+        end
+                
+        function m = max(tool)
+            m = max(tool.I{tool.getNvol}(:));
+        end
+        
+        function m = min(tool)
+            m = min(tool.I{tool.getNvol}(:));
+        end
+                
+        function handles=getHandles(tool)
+            handles=tool.handles;
+        end
+        
+        function setAspectRatio(tool,psize)
+            %This sets the proper aspect ratio of the viewer for cases
+            %where you have non-square pixels
+            tool.aspectRatio = psize;
+            switch tool.viewplane
+                case 1
+                    aspectRatio = tool.aspectRatio([2 3 1]);
+                case 2
+                    aspectRatio = tool.aspectRatio([1 3 2]);
+                case 3
+                    aspectRatio = tool.aspectRatio([1 2 3]);
+            end
+            set(tool.handles.Axes,'DataAspectRatio',aspectRatio)
+        end
+        
+        function setviewplane(tool,dim)
+            if isa(dim,'matlab.ui.control.UIControl') % called from the button
+                hObject = dim;
+                set(hObject, 'Enable', 'off');
+                drawnow;
+                set(hObject, 'Enable', 'on');
+                dim = get(hObject,'String'); 
+                dim=dim{get(hObject,'Value')}; 
+            end
+            
+            if ischar(dim)
+                switch lower(dim)
+                    case 'sagittal'
+                        dim=1;
+                    case 'coronal'
+                        dim=2;
+                    otherwise
+                        dim=3;
+                end
+            end
+            tool.viewplane = min(3,max(1,round(dim)));
+            showSlice(tool,round(size(tool.I{tool.getNvol},dim)/2))
+            switch dim
+                case 1
+                    xlim(tool.handles.Axes,[0 size(tool.I{tool.getNvol},3)])
+                    ylim(tool.handles.Axes,[0 size(tool.I{tool.getNvol},2)])
+                    set(tool.handles.I,'XData',[1 max(2,size(tool.I{tool.getNvol},3))]);
+                    set(tool.handles.I,'YData',[1 max(2,size(tool.I{tool.getNvol},2))]);
+                case 2
+                    xlim(tool.handles.Axes,[0 size(tool.I{tool.getNvol},3)])
+                    ylim(tool.handles.Axes,[0 size(tool.I{tool.getNvol},1)])
+                    set(tool.handles.I,'XData',[1 max(2,size(tool.I{tool.getNvol},3))]);
+                    set(tool.handles.I,'YData',[1 max(2,size(tool.I{tool.getNvol},1))]);
+                case 3
+                    xlim(tool.handles.Axes,[0 size(tool.I{tool.getNvol},2)])
+                    ylim(tool.handles.Axes,[0 size(tool.I{tool.getNvol},1)])
+                    set(tool.handles.I,'XData',[1 max(2,size(tool.I{tool.getNvol},2))]);
+                    set(tool.handles.I,'YData',[1 max(2,size(tool.I{tool.getNvol},1))]);
+            end
+            setupSlider(tool)
+            setupGrid(tool)
+            
+            switch dim
+                case 1
+                    dim = 'Sagittal';
+                case 2
+                    dim = 'Coronal';
+                case 3
+                    dim = 'Axial';
+            end
+            S = get(tool.handles.Tools.ViewPlane,'String');
+            set(tool.handles.Tools.ViewPlane,'Value',find(strcmpi(S,dim)));
+
+            % permute aspect ratio
+            setAspectRatio(tool,tool.aspectRatio)
+        end
+        
+        function setDisplayRange(tool,range)
+            W=diff(range);
+            L=mean(range);
+            setWL(tool,W,L);
+        end
+        
+        function range=getDisplayRange(tool)
+            range=get(tool.handles.Axes,'Clim');
+        end
+        
+        function setWindowLevel(tool,W,L)
+            setWL(tool,W,L);
+        end
+        
+        function [W,L] = getWindowLevel(tool)
+            range=get(tool.handles.Axes,'Clim');
+            W=diff(range);
+            L=mean(range);
+        end
+        
+        function setCurrentSlice(tool,slice)
+            showSlice(tool,slice)
+        end
+        
+        function slice = getCurrentSlice(tool)
+            slice=round(get(tool.handles.Slider,'value'));
+        end
+                
+        function mask = getCurrentMaskSlice(tool,all)
+            if ~exist('all','var'), all=0; end
+            slice = getCurrentSlice(tool);
+            switch tool.viewplane
+                case 1
+                    mask=tool.mask(slice,:,:);
+                case 2
+                    mask=tool.mask(:,slice,:);
+                case 3
+                    mask=tool.mask(:,:,slice);
+            end
+            
+            if ~all
+                mask = mask==tool.maskSelected;
+            end
+            mask = squeeze(mask);
+        end
+        
+        function setCurrentMaskSlice(tool,mask,combine)
+            if ~exist('combine','var'), combine=false; end
+            slice = getCurrentSlice(tool);
+            maskOld = getCurrentMaskSlice(tool,1);
+            % combine mask
+            if ~combine
+                maskOld(maskOld==tool.maskSelected)=0;
+            end
+            if tool.lockMask
+                maskOld(mask & maskOld==0) = tool.maskSelected;
+            else
+                maskOld(mask) = tool.maskSelected;
+            end
+            % update mask
+            switch tool.viewplane
+                case 1
+                    tool.mask(slice,:,:) = maskOld;
+                case 2
+                    tool.mask(:,slice,:) = maskOld;
+                case 3
+                    tool.mask(:,:,slice) = maskOld;
+            end
+            showSlice(tool,slice)
+        end
+        
+        function im = getCurrentImageSlice(tool)
+            slice = getCurrentSlice(tool);
+            switch tool.viewplane
+                case 1
+                    im = tool.I{tool.Nvol}(slice,:,:,min(end,tool.Ntime));
+                case 2
+                    im = tool.I{tool.Nvol}(:,slice,:,min(end,tool.Ntime));
+                case 3
+                    im = tool.I{tool.Nvol}(:,:,slice,min(end,tool.Ntime));
+            end
+            im = squeeze(im);
+        end
+        
+        function setAlpha(tool,alpha)
+            if alpha <=1 && alpha >=0
+                tool.alpha = alpha;
+                slice = getCurrentSlice(tool);
+                showSlice(tool,slice)
+            else
+                warning('Alpha value should be between 0 and 1')
+            end
+        end
+        
+        function alpha = getAlpha(tool)
+            alpha = tool.alpha;
+        end
+        
+        function S = getImageSize(tool)
+            S=size(tool.I{tool.Nvol});
+            if length(S)<3, S(3) = 1; end
+            switch tool.viewplane
+                case 1
+                    S = S([2 3 1]);
+                case 2
+                    S = S([1 3 2]);
+            end
+        end
+        
+        function addImageValues(tool,im,lims)
+            %this function adds im to the image at location specified by
+            %lims . Lims defines the box in which the new data, im, will be
+            %inserted. lims = [ymin ymax; xmin xmax; zmin zmax];
+            
+            tool.I{tool.Nvol}(lims(1,1):lims(1,2),lims(2,1):lims(2,2),lims(3,1):lims(3,2),min(end,tool.Ntime))=...
+                tool.I{tool.Nvol}(lims(1,1):lims(1,2),lims(2,1):lims(2,2),lims(3,1):lims(3,2),min(end,tool.Ntime))+im;
+            showSlice(tool);
+        end
+        
+        function replaceImageValues(tool,im,lims)
+            %this function replaces pixel values with im at location specified by
+            %lims . Lims defines the box in which the new data, im, will be
+            %inserted. lims = [ymin ymax; xmin xmax; zmin zmax];
+            tool.I{tool.Nvol}(lims(1,1):lims(1,2),lims(2,1):lims(2,2),lims(3,1):lims(3,2),min(end,tool.Ntime))=im;
+            showSlice(tool);
+        end
+        
+        function im = getImageValues(tool,lims)
+            im = tool.I{tool.Nvol}(lims(1,1):lims(1,2),lims(2,1):lims(2,2),lims(3,1):lims(3,2));
+        end
+        
+        function im = getImageSlices(tool,zmin,zmax)
+            S = getImageSize(tool);
+            switch tool.viewplane
+                case 1
+                    lims = [zmin zmax; 1 S(2); 1 S(3)];
+                case 2
+                    lims = [1 S(1); zmin zmax; 1 S(3)];
+                case 3
+                    lims = [1 S(1); 1 S(2); zmin zmax];
+            end
+            im = getImageValues(tool,lims);
+        end
+        
+        function createBrushObject(tool,style)
+            switch style
+                case 'Normal'
+                    tool.handles.PaintBrushObject=maskPaintBrush(tool);
+                case 'Smart'
+                    tool.handles.PaintBrushObject=maskSmartBrush(tool);
+            end
+        end
+        
+        function removeBrushObject(tool)
+            try
+                delete(tool.handles.PaintBrushObject)
+            end
+            tool.handles.PaintBrushObject=[];
+        end
+        
+        function delete(tool)
+            try
+                delete(tool.handles.Panels.Large)
+            end
+        end
+        
+        function [xi,yi,zi]=getCurrentMouseLocation(tool)
+            pos=round(get(tool.handles.Axes,'CurrentPoint'));
+            pos=pos(1,1:2); xi=max(1,pos(1)); yi=max(1,pos(2)); zi=getCurrentSlice(tool);
+        end
+        
+        function rescaleFactor = get.rescaleFactor(tool)
+            %Get aspect ratio of image as currently being displayed
+            w = diff(get(tool.handles.Axes,'Xlim'))+1;
+            h = diff(get(tool.handles.Axes,'Ylim'))+1;
+            Ai  = w/h;
+            
+            %Get aspect ratio of parent axes
+            pos = getPixelPosition(tool.handles.Axes);
+            Aa = pos(3)/pos(4);
+            
+            %get the rescale factor
+            if Aa>=Ai
+                rescaleFactor = pos(4)/h;
+            else
+                rescaleFactor = pos(3)/w;
+            end
+            
+            
+        end
+        
+        function set.upsample(tool,upsample)
+            tool.upsample = logical(upsample);
+            showSlice(tool);
+        end
+        
+        function set.upsampleMethod(tool,upsampleMethod)
+            switch upsampleMethod
+                case {'bilinear','bicubic','box','triangle','cubic','lanczos2','lanczos3'}
+                    tool.upsampleMethod = upsampleMethod;
+                otherwise
+                    warning(['Upsample method ''' upsampleMethod ''' not valid, using bilinear']);
+                    tool.upsampleMethod = 'bilinear';
+            end
+            showSlice(tool);
+        end
+        
+        function set.Visible(tool,Visible)
+            if Visible
+                set(tool.handles.Panels.Large,'Visible','on');
+            else
+                set(tool.handles.Panels.Large,'Visible','off');
+            end
+        end
+
+        function shortcutCallback(tool,evnt)
+            switch evnt.Key
+                case 'space'
+                    togglebutton(tool.handles.Tools.Mask)
+                case 'b'
+                    togglebutton(tool.handles.Tools.PaintBrush)
+                case 's'
+                    togglebutton(tool.handles.Tools.SmartBrush)
+                case 'z'
+                    maskUndo(tool);
+                case 'l'
+                    setlockMask(tool)
+                case 'leftarrow'
+                    tool.Ntime = max(tool.Ntime-1,1);
+                    showSlice(tool);
+                case 'rightarrow'
+                    tool.Ntime = min(tool.Ntime+1,size(tool.I{tool.Nvol},4));
+                    showSlice(tool);
+                case 'uparrow'
+                    setNvol(tool,tool.Nvol+1)
+                case 'downarrow'
+                    setNvol(tool,tool.Nvol-1)
+                 otherwise
+                    switch evnt.Character
+                        case '1'
+                            togglebutton(tool.handles.Tools.maskSelected(1))
+                        case '2'
+                            togglebutton(tool.handles.Tools.maskSelected(2))
+                        case '3'
+                            togglebutton(tool.handles.Tools.maskSelected(3))
+                        case '4'
+                            togglebutton(tool.handles.Tools.maskSelected(4))
+                        case '5'
+                            togglebutton(tool.handles.Tools.maskSelected(5))
+                    end
+            end
+            %      disp(evnt.Key)
+        end
+        
+        function saveImage(tool)
+            h = tool.getHandles;
+            cmap = colormap(h.Tools.Color.String{h.Tools.Color.Value});
+            S = get(h.Tools.SaveOptions,'String');
+            switch S{get(h.Tools.SaveOptions,'value')}
+                case 'Image' %Save just the current slice
+                    imformats = {'*.tif';'*.jpg';'*.bmp';'*.gif';'*.hdf'; ...
+                        '*.jp2';'*.pbm';'*.pcx';'*.pgm'; ...
+                        '*.pnm';'*.ppm';'*.ras';'*.xwd'};
+                    imformats = cat(2,imformats,cellfun(@(X) sprintf('Current slice (%s)',X),imformats,'uni',0));
+                    imformats = cat(1,{'*.png','Current slice (*.png)';
+                        '*.tif','Whole stack (*.tif)'},imformats);
+                    [FileName,PathName, ext] = uiputfile(imformats,'Save Image');
+                    
+                    if ext ~= 2 % Current slice
+                        I=get(h.I,'CData');
+                        viewtype = get(tool.handles.Axes,'View');
+                        if viewtype(1)==-90, I=rot90(I);  end
+                        lims=get(h.Axes,'CLim');
+                        I=gray2ind(mat2gray(I,lims),size(cmap,1));
+                        
+                        if FileName == 0
+                        else
+                            imwrite(cat(2,I,repmat(round(linspace(size(cmap,1),0,size(I,1)))',[1 round(size(I,2)/50)])),cmap,[PathName FileName])
+                        end
+                    else
+                        lims=get(h.Axes,'CLim');
+                        
+                        if FileName == 0
+                        else
+                            I = tool.getImage;
+                            viewtype = get(tool.handles.Axes,'View');
+                            if viewtype(1)==-90, I=rot90(I);  end
+                            
+                            for z=1:size(I,tool.viewplane)
+                                switch tool.viewplane
+                                    case 1
+                                        Iz = I(z,:,:);
+                                    case 2
+                                        Iz = I(:,z,:);
+                                    case 3
+                                        Iz = I(:,:,z);
+                                end
+                                imwrite(gray2ind(mat2gray(Iz,lims),size(cmap,1)),cmap, [PathName FileName], 'WriteMode', 'append',  'Compression','none');
+                            end
+                        end
+                    end
+                case 'Mask'
+                    [FileName,PathName, ext] = uiputfile({'*.nii.gz','NIFTI file (*.nii.gz)';'*.mat','MATLAB File (*.mat)';'*.tif','Image Stack (*.tif)'},'Save Mask','Mask');
+                    if ext==1 % .nii.gz
+                        err=1;
+                        while(err)
+                            answer = inputdlg2({'save as:','browse reference scan'},'save mask',[1 50],{fullfile(PathName,FileName), ''});
+                            if isempty(answer), err=0; break; end
+                            if ~isempty(answer{1})
+                                answer{1} = strrep(answer{1},'.gz','.nii.gz');
+                                answer{1} = strrep(answer{1},'.nii.nii','.nii');
+                                if ~isempty(answer{2})
+                                    try
+                                        save_nii_v2(tool.getMask(1),answer{1},answer{2},8);
+                                        err=0;
+                                    catch bug
+                                        uiwait(warndlg(bug.message,'wrong reference','modal'))
+                                    end
+                                else
+                                    save_nii_v2(make_nii(uint8(tool.getMask(1))),answer{1},[],8);
+                                    err=0;
+                                end
+                            end
+                        end
+                    elseif ext==2 % .mat
+                        Mask = tool.getMask(1);
+                        save(fullfile(PathName,FileName),'Mask');
+                    elseif ext==3 % .tif
+                        Mask = tool.getMask(1);
+                        for z=1:size(Mask,tool.viewplane)
+                            switch tool.viewplane
+                                case 1
+                                    Maskz = Mask(z,:,:);
+                                case 2
+                                    Maskz = Mask(:,z,:);
+                                case 3
+                                    Maskz = Mask(:,:,z);
+                            end
+                            imwrite(Maskz, [PathName FileName], 'WriteMode', 'append',  'Compression','none');
+                        end
+                    end
+            end
+        end
+    end
+    
+    methods (Access = private)
+                
+        function showSlice(varargin)
+            switch nargin
+                case 1
+                    tool=varargin{1};
+                    n=round(get(tool.handles.Slider,'value'));
+                case 2
+                    tool=varargin{1};
+                    n=varargin{2};
+                otherwise
+                    tool=varargin{1};
+                    n=round(get(tool.handles.Slider,'value'));    
+            end
+            
+            if n < 1
+                n=1;
+            end
+            
+            if n > size(tool.I{tool.Nvol},tool.viewplane)
+                n=size(tool.I{tool.Nvol},tool.viewplane);
+            end
+            set(tool.handles.Slider,'value',n);
+            
+            set(tool.handles.I,'AlphaData',1)
+            In = squeeze(tool.getCurrentImageSlice);
+            maskn = squeeze(tool.getCurrentMaskSlice(1));
+            
+            if ~tool.upsample
+                set(tool.handles.I,'CData',In)
+            else
+                set(tool.handles.I,'CData',imresize(In,tool.rescaleFactor,tool.upsampleMethod),'XData',get(tool.handles.I,'XData'),'YData',get(tool.handles.I,'YData'))
+            end
+            maskrgb = ind2rgb(maskn,tool.maskColor);
+            set(tool.handles.mask,'CData',maskrgb);
+            set(tool.handles.mask,'AlphaData',tool.alpha*logical(maskn))
+            set(tool.handles.SliceText,'String',['Vol: ' num2str(tool.Nvol) '/' num2str(length(tool.I)) '    Time: ' num2str(tool.Ntime) '/' num2str(size(tool.I{tool.Nvol},4)) '    Slice: ' num2str(n) '/' num2str(size(tool.I{tool.Nvol},tool.viewplane))])
+
+            if isfield(tool.handles.Tools,'Hist') && get(tool.handles.Tools.Hist,'value')
+                range = tool.range{tool.Nvol};
+                In(In<range(1) | In>range(2)) = [];
+                err = (max(In(:)) - min(In(:)))*1e-10;
+                nelements=hist(In(In>(min(In(:))+err) & In<max(In(:)-err)),tool.centers); nelements=nelements./max(nelements);
+                set(tool.handles.HistLine,'YData',nelements);
+                set(tool.handles.HistLine,'XData',tool.centers);
+            end
+           
+            notify(tool,'newSlice')
+            
+        end
+        
+        function setupSlider(tool)
+            n=size(tool.I{tool.Nvol},tool.viewplane);
+            if n==1
+                set(tool.handles.Slider,'visible','off');
+            else
+                set(tool.handles.Slider,'visible','on');
+                set(tool.handles.Slider,'SliderStep',[1/(size(tool.I{tool.Nvol},tool.viewplane)-1) 1/(size(tool.I{tool.Nvol},tool.viewplane)-1)])
+                fun=@(hobject,eventdata)showSlice(tool,[],hobject,eventdata);
+                set(tool.handles.Slider,'Callback',fun);
+            end
+            set(tool.handles.Slider,'min',1,'max',size(tool.I{tool.Nvol},tool.viewplane));
+            if get(tool.handles.Slider,'value')==0 || get(tool.handles.Slider,'value')>n
+                currentslice = round(size(tool.I{tool.Nvol},tool.viewplane)/2);
+            else
+                currentslice = get(tool.handles.Slider,'value');
+            end    
+            set(tool.handles.Slider,'value',currentslice)
+        end
+        
+        function setupGrid(tool)
+            %Update the gridlines
+            delete(tool.handles.grid)
+            nGrid=7;
+            nMinor=4;
+            posdim = setdiff(1:3,tool.viewplane);
+            x=linspace(1,size(tool.I{tool.Nvol},posdim(2)),nGrid);
+            y=linspace(1,size(tool.I{tool.Nvol},posdim(1)),nGrid);
+            hold on;
+            tool.handles.grid=[];
+            gColor=[255 38 38]./256;
+            mColor=[255 102 102]./256;
+            for i=1:nGrid
+                tool.handles.grid(end+1)=plot([.5 size(tool.I{tool.Nvol},posdim(2))-.5],[y(i) y(i)],'-','LineWidth',1.2,'HitTest','off','Color',gColor,'Parent',tool.handles.Axes);
+                tool.handles.grid(end+1)=plot([x(i) x(i)],[.5 size(tool.I{tool.Nvol},posdim(1))-.5],'-','LineWidth',1.2,'HitTest','off','Color',gColor,'Parent',tool.handles.Axes);
+                if i<nGrid
+                    xm=linspace(x(i),x(i+1),nMinor+2); xm=xm(2:end-1);
+                    ym=linspace(y(i),y(i+1),nMinor+2); ym=ym(2:end-1);
+                    for j=1:nMinor
+                        tool.handles.grid(end+1)=plot([.5 size(tool.I{tool.Nvol},posdim(2))-.5],[ym(j) ym(j)],'-r','LineWidth',.9,'HitTest','off','Color',mColor,'Parent',tool.handles.Axes);
+                        tool.handles.grid(end+1)=plot([xm(j) xm(j)],[.5 size(tool.I{tool.Nvol},posdim(1))-.5],'-r','LineWidth',.9,'HitTest','off','Color',mColor,'Parent',tool.handles.Axes);
+                    end
+                end
+            end
+            tool.handles.grid(end+1)=scatter(.5+size(tool.I,posdim(2))/2,.5+size(tool.I{tool.Nvol},posdim(1))/2,'r','filled','Parent',tool.handles.Axes);
+
+            if get(tool.handles.Tools.Grid,'Value')
+                set(tool.handles.grid,'Visible','on')
+            else
+                set(tool.handles.grid,'Visible','off')
+            end
+        end
+        
+        function setWL(tool,W,L)
+            try
+                set(tool.handles.Axes,'Clim',[L-W/2 L+W/2])
+                set(tool.handles.Tools.L,'String',num2str(L-W/2));
+                set(tool.handles.Tools.U,'String',num2str(L+W/2));
+                set(tool.handles.HistImageAxes,'Clim',[L-W/2 L+W/2])
+                set(tool.handles.Histrange(1),'XData',[L-W/2 L-W/2 L-W/2])
+                set(tool.handles.Histrange(2),'XData',[L+W/2 L+W/2 L+W/2])
+                set(tool.handles.Histrange(3),'XData',[L L L])
+            end
+        end
+             
+        function maskEvents(tool,src,evnt)            
+            % Enable/Disable buttons
+            [x,y,z] = find3d(tool.mask==tool.maskSelected);
+            switch tool.viewplane
+                case 1
+                    z=x;
+                case 2
+                    z=y;
+            end
+            
+            z = unique(z);
+            if length(z)>1 && length(z)<(max(z)-min(z)+1)% if more than mask on more than 2 slices and holes
+                set(tool.handles.Tools.maskinterp,'Enable','on')
+            else
+                set(tool.handles.Tools.maskinterp,'Enable','off')
+            end
+            
+            if length(z)>1 && any(diff(z)==1)
+                set(tool.handles.Tools.smooth3,'Enable','on')
+            else
+                set(tool.handles.Tools.smooth3,'Enable','off')
+            end
+            
+            if ~isempty(z)
+                set(tool.handles.Tools.maskactivecontour,'Enable','on')
+            else
+                set(tool.handles.Tools.maskactivecontour,'Enable','off')
+            end
+            if ~exist('evnt','var') || strcmp(evnt.EventName,'maskChanged')
+                tool.setmaskHistory(tool.getMask(true));
+            end
+        end
+        
+        function SliceEvents(tool,src,evnt)
+            mask = tool.getCurrentMaskSlice(1);
+            
+            if any(mask(:))
+                set(tool.handles.Tools.mask2poly,'Enable','on')
+            else
+                set(tool.handles.Tools.mask2poly,'Enable','off')
+            end
+        end
+        
+    end
+
+    
+end
+
+function StatsCallback(hObject,evnt,tool)
+% unselect button to prevent activation with spacebar
+set(hObject, 'Enable', 'off');
+drawnow;
+set(hObject, 'Enable', 'on');
+ 
+f1 = StatsGUI(tool.getImage(1),tool.getMask(1),[],tool.getMaskColor);
+f2 = HistogramGUI(tool.getImage,tool.getMask(1),tool.getMaskColor);
+pos = get(f1,'Position');
+pos(1) = pos(1)+pos(3);
+set(f2,'Position',pos)
+end
+
+function PaintBrushCallback(hObject,evnt,tool,style)
+%Remove any old brush
+removeBrushObject(tool);
+
+if get(hObject,'Value')
+    switch style
+        case 'Normal'
+            set(tool.handles.Tools.SmartBrush,'Value',0);
+        case 'Smart'
+            set(tool.handles.Tools.PaintBrush,'Value',0);
+    end
+    createBrushObject(tool,style);    
+end
+
+end
+
+function mask2polyImageCallback(hObject,evnt,tool)
+h = getHandles(tool);
+mask = tool.getCurrentMaskSlice(0);
+mask = imfill(mask,'holes');
+if any(mask(:))
+    [labels,num] = bwlabel(mask);
+    for ilab=1:num
+        labelilab = labels==ilab;
+        if sum(labelilab(:))>15
+            P = bwboundaries(labelilab); P = P{1}; P = P(:,[2 1]);
+            if size(P,1)>16, P = reduce_poly(P(2:end,:)',max(6,round(size(P,1)/15))); P(:,end+1)=P(:,1); end
+            if ~isempty(P)
+                imtool3DROI_poly(h.I,P',tool);
+            end
+        end
+    end
+end
+
+end
+
+function smooth3Callback(hObject,evnt,tool)
+% unselect button to prevent activation with spacebar
+set(hObject, 'Enable', 'off');
+drawnow;
+set(hObject, 'Enable', 'on');
+ 
+mask = getMask(tool); 
+mask = smooth3(mask)>0.45;
+tool.setMask(mask);
+end
+
+function maskinterpImageCallback(hObject,evnt,tool)
+mask = getMask(tool); 
+[x,y,z] = find3d(mask); 
+mask2=false(size(mask));
+
+switch tool.viewplane
+    case 1
+        z = unique(x);
+        mask2(min(z):max(z),:,:) = interpmask(z, mask(unique(z),:,:),min(z):max(z),'interpDim',1,'pchip');
+    case 2
+        z = unique(y);
+        mask2(:,min(z):max(z),:) = interpmask(z, mask(:,unique(z),:),min(z):max(z),'interpDim',2,'pchip');
+    case 3
+        z = unique(z);
+        mask2(:,:, min(z):max(z)) = interpmask(z, mask(:,:,unique(z)),min(z):max(z),'interpDim',3,'pchip');
+end
+tool.setMask(mask2);
+end
+
+
+function ActiveCountourCallback(hObject,evnt,tool)
+% unselect button to prevent activation with spacebar
+set(hObject, 'Enable', 'off');
+drawnow;
+set(hObject, 'Enable', 'on');
+
+mask = getMask(tool);
+if any(mask(:))
+    I = tool.getImage;
+    [W,L] = getWindowLevel(tool);
+    I = mat2gray(I,[L-W/2 L+W/2]);
+    
+%     mask = smooth3(mask);
+%     mask = mask>0.8;
+    [x,y,z] = find3d(mask);
+    switch tool.viewplane
+        case 1
+            z=x;
+        case 2
+            z=y;
+    end
+    z = unique(z);
+    for iz = z'
+        switch tool.viewplane
+            case 1
+                Iiz = I(iz,:,:);
+                maskiz = mask(iz,:,:);
+            case 2
+                Iiz = I(:,iz,:);
+                maskiz = mask(:,iz,:);
+            case 3
+                Iiz = I(:,:,iz);
+                maskiz = mask(:,:,iz);
+        end
+
+        J = activecontour(squeeze(Iiz), squeeze(maskiz), 3,'Chan-Vese','SmoothFactor',0.1,'ContractionBias' ,0);
+        switch tool.viewplane
+            case 1
+                mask(iz,:,:) = J;
+            case 2
+                mask(:,iz,:) = J;
+            case 3
+                mask(:,:,iz) = J;
+        end
+    end
+    tool.setMask(mask);
+end
+end
+
+% function CropImageCallback(hObject,evnt,tool)
+% [I2 rect] = imcrop(tool.handles.Axes);
+% rect=round(rect);
+% mask = getMask(tool);
+% range=getDisplayRange(tool);
+% setImage(tool, tool.I(rect(2):rect(2)+rect(4)-1,rect(1):rect(1)+rect(3)-1,:),range,mask(rect(2):rect(2)+rect(4)-1,rect(1):rect(1)+rect(3)-1,:))
+% end
+
+function [I, position, h, range, tools, mask, enableHist] = parseinputs(varargin)
+            switch length(varargin)
+                case 0  %tool = imtool3d()
+                    I=[];
+                    position=[0 0 1 1]; h=[];
+                    range=[]; tools=[]; mask=[]; enableHist=true;
+                case 1  %tool = imtool3d(I)
+                    I=varargin{1}; position=[0 0 1 1]; h=[];
+                    range=[]; tools=[]; mask=[]; enableHist=true;
+                case 2  %tool = imtool3d(I,position)
+                    I=varargin{1}; position=varargin{2}; h=[];
+                    range=[]; tools=[]; mask=[]; enableHist=true;
+                case 3  %tool = imtool3d(I,position,h)
+                    I=varargin{1}; position=varargin{2}; h=varargin{3};
+                    range=[]; tools=[]; mask=[]; enableHist=true;
+                case 4  %tool = imtool3d(I,position,h,range)
+                    I=varargin{1}; position=varargin{2}; h=varargin{3};
+                    range=varargin{4}; tools=[]; mask=[]; enableHist=true;
+                case 5  %tool = imtool3d(I,position,h,range,tools)
+                    I=varargin{1}; position=varargin{2}; h=varargin{3};
+                    range=varargin{4}; tools=varargin{5}; mask=[];
+                    enableHist=true;
+                case 6  %tool = imtool3d(I,position,h,range,tools,mask)
+                    I=varargin{1}; position=varargin{2}; h=varargin{3};
+                    range=varargin{4}; tools=varargin{5}; mask=varargin{6};
+                    enableHist=true;
+                case 7  %tool = imtool3d(I,position,h,range,tools,mask)
+                    I=varargin{1}; position=varargin{2}; h=varargin{3};
+                    range=varargin{4}; tools=varargin{5}; mask=varargin{6};
+                    enableHist = varargin{7};
+            end
+            
+            if isempty(position)
+                position=[0 0 1 1];
+            end
+end
+
+function measureImageCallback(hObject,evnt,tool,type)
+
+switch type
+    case 'ellipse'
+        h = getHandles(tool);
+        ROI = imtool3DROI_ellipse(h.I,[],tool);
+    case 'rectangle'
+        h = getHandles(tool);
+        ROI = imtool3DROI_rect(h.I,[],tool);
+    case 'polygon'
+        h = getHandles(tool);
+        ROI = imtool3DROI_poly(h.I,[],tool);
+    case 'profile'
+        h = getHandles(tool);
+        ROI = imtool3DROI_line(h.I);
+    otherwise
+end
+
+
+end
+
+function varargout = imageButtonDownFunction(hObject,eventdata,tool)
+switch nargout
+    case 0
+        bp = get(0,'PointerLocation');
+        WBMF_old = get(tool.handles.fig,'WindowButtonMotionFcn');
+        WBUF_old = get(tool.handles.fig,'WindowButtonUpFcn');
+        switch get(tool.handles.fig,'SelectionType')
+            case 'normal'   %Adjust window and level
+                CLIM=get(tool.handles.Axes,'Clim');
+                W=CLIM(2)-CLIM(1);
+                L=mean(CLIM);
+                %make the contrast icon for the pointer
+                icon = zeros(16);
+                x = 1:16; [X,Y]= meshgrid(x,x); R = sqrt((X-8).^2 + (Y-8).^2);
+                icon(Y>8) = 1;
+                icon(Y<=8) = 2;
+                icon(R>8) = nan;
+                set(tool.handles.fig,'PointerShapeCData',icon);
+                set(tool.handles.fig,'Pointer','custom')
+                fun=@(src,evnt) adjustContrastMouse(src,evnt,bp,tool.handles.Axes,tool,W,L);
+                fun2=@(src,evnt) buttonUpFunction(src,evnt,tool,WBMF_old,WBUF_old);
+                set(tool.handles.fig,'WindowButtonMotionFcn',fun,'WindowButtonUpFcn',fun2)
+            case 'extend'  %Zoom
+                xlims=get(tool.handles.Axes,'Xlim');
+                ylims=get(tool.handles.Axes,'Ylim');
+                bpA=get(tool.handles.Axes,'CurrentPoint');
+                bpA=[bpA(1,1) bpA(1,2)];
+                setptr(tool.handles.fig,'glass');
+                fun=@(src,evnt) adjustZoomMouse(src,evnt,bp,tool.handles.Axes,tool,xlims,ylims,bpA);
+                fun2=@(src,evnt) buttonUpFunction(src,evnt,tool,WBMF_old,WBUF_old);
+                set(tool.handles.fig,'WindowButtonMotionFcn',fun,'WindowButtonUpFcn',fun2)
+            case 'alt' %pan
+                xlims=get(tool.handles.Axes,'Xlim');
+                ylims=get(tool.handles.Axes,'Ylim');
+                oldUnits =  get(tool.handles.Axes,'Units'); set(tool.handles.Axes,'Units','Pixels');
+                pos = get(tool.handles.Axes,'Position'); 
+                set(tool.handles.Axes,'Units',oldUnits);
+                axesPixels = pos(3:end);
+                imagePixels = [diff(xlims) diff(ylims)];
+                scale = imagePixels./axesPixels;
+                scale = scale(1);
+                setptr(tool.handles.fig,'closedhand');
+                fun=@(src,evnt) adjustPanMouse(src,evnt,bp,tool.handles.Axes,xlims,ylims,scale);
+                fun2=@(src,evnt) buttonUpFunction(src,evnt,tool,WBMF_old,WBUF_old);
+                set(tool.handles.fig,'WindowButtonMotionFcn',fun,'WindowButtonUpFcn',fun2)
+        end
+    case 2
+        bp=get(tool.handles.Axes,'CurrentPoint');
+        x=bp(1,1); y=bp(1,2);
+        varargout{1}=x; varargout{2}=y;
+end
+end
+
+function resetViewCallback(hObject,evnt,tool)
+set(tool.handles.Axes,'Xlim',get(tool.handles.I,'XData'))
+set(tool.handles.Axes,'Ylim',get(tool.handles.I,'YData'))
+end
+
+function toggleGrid(hObject,eventdata,tool)
+% unselect button to prevent activation with spacebar
+try
+    warning off
+    set(hObject, 'Enable', 'off');
+    drawnow;
+    set(hObject, 'Enable', 'on');
+    warning on
+end
+
+if get(hObject,'Value')
+    set(tool.handles.grid,'Visible','on')
+else
+    set(tool.handles.grid,'Visible','off')
+end
+end
+
+function toggleMask(hObject,eventdata,tool)
+% unselect button to prevent activation with spacebar
+set(hObject, 'Enable', 'off');
+drawnow;
+set(hObject, 'Enable', 'on');
+
+if get(hObject,'Value')
+    set(tool.handles.mask,'Visible','on')
+else
+    set(tool.handles.mask,'Visible','off')
+end
+
+end
+
+function changeColormap(hObject,eventdata,tool)
+% unselect button to prevent activation with spacebar
+set(hObject, 'Enable', 'off');
+drawnow;
+set(hObject, 'Enable', 'on');
+
+n=get(hObject,'Value');
+maps=get(hObject,'String');
+h = tool.getHandles;
+colormap(h.Axes,maps{n})
+if isfield(h,'HistImageAxes')
+    colormap(h.HistImageAxes,maps{n})
+end
+end
+
+function WindowLevel_callback(hobject,evnt,tool)
+range=get(tool.handles.Axes,'Clim');
+
+L=str2num(get(tool.handles.Tools.L,'String'));
+if isempty(L) 
+    L=range(1);
+    set(tool.handles.Tools.L,'String',num2str(L))
+end
+U=str2num(get(tool.handles.Tools.U,'String'));
+if isempty(U)
+    U=range(2);
+    set(tool.handles.Tools.U,'String',num2str(U))
+end
+if U<L
+    U=L+max(eps,abs(0.1*L)); 
+    set(tool.handles.Tools.U,'String',num2str(U))
+end
+setWL(tool,U-L,mean([U,L]))
+end
+        
+function histogramButtonDownFunction(hObject,evnt,tool,line)
+
+WBMF_old = get(tool.handles.fig,'WindowButtonMotionFcn');
+WBUF_old = get(tool.handles.fig,'WindowButtonUpFcn');
+
+switch line
+    case 1 %Lower limit of range
+        fun=@(src,evnt) newLowerRangePosition(src,evnt,tool.handles.HistAxes,tool);
+        fun2=@(src,evnt) buttonUpFunction(src,evnt,tool,WBMF_old,WBUF_old);
+        set(tool.handles.fig,'WindowButtonMotionFcn',fun,'WindowButtonUpFcn',fun2)
+    case 2 %Upper limt of range
+        fun=@(src,evnt) newUpperRangePosition(src,evnt,tool.handles.HistAxes,tool);
+        fun2=@(src,evnt) buttonUpFunction(src,evnt,tool,WBMF_old,WBUF_old);
+        set(tool.handles.fig,'WindowButtonMotionFcn',fun,'WindowButtonUpFcn',fun2)
+    case 3 %Middle line
+        fun=@(src,evnt) newLevelRangePosition(src,evnt,tool.handles.HistAxes,tool);
+        fun2=@(src,evnt) buttonUpFunction(src,evnt,tool,WBMF_old,WBUF_old);
+        set(tool.handles.fig,'WindowButtonMotionFcn',fun,'WindowButtonUpFcn',fun2)
+end
+end
+
+function scrollWheel(scr,evnt,tool)
+%Check to see if the mouse is over the axis
+% units=get(tool.handles.fig,'Units');
+% set(tool.handles.fig,'Units','Pixels')
+% point=get(tool.handles.fig, 'CurrentPoint');
+% set(tool.handles.fig,'Units',units)
+% 
+% units=get(tool.handles.Panels.Large,'Units');
+% set(tool.handles.Panels.Large,'Units','Pixels')
+% pos_p=get(tool.handles.Panels.Large,'Position');
+% set(tool.handles.Panels.Large,'Units',units)
+% 
+% units=get(tool.handles.Panels.Image,'Units');
+% set(tool.handles.Panels.Image,'Units','Pixels')
+% pos_a=get(tool.handles.Panels.Image,'Position');
+% set(tool.handles.Panels.Image,'Units',units)
+% 
+% xmin=pos_p(1)+pos_a(1); xmax=xmin+pos_a(3);
+% ymin=pos_p(2)+pos_a(2); ymax=ymin+pos_a(4);
+
+
+
+%if point(1)>=xmin && point(1)<=xmax && point(2)>=ymin && point(2)<=ymax
+%if isMouseOverAxes(tool.handles.Axes)
+    newSlice=get(tool.handles.Slider,'value')-evnt.VerticalScrollCount;
+    if newSlice>=1 && newSlice <=size(tool.I{tool.Nvol},tool.viewplane)
+        set(tool.handles.Slider,'value',newSlice);
+        showSlice(tool)
+    end
+%end
+
+end
+
+function multipleScrollWheel(scr,evnt,tools)
+for i=1:length(tools)
+    scrollWheel(scr,evnt,tools(i))
+end
+end
+
+function newLowerRangePosition(src,evnt,hObject,tool)
+cp = get(hObject,'CurrentPoint'); cp=[cp(1,1) cp(1,2)];
+range=get(tool.handles.Axes,'Clim');
+Xlims=get(hObject,'Xlim');
+r=double(tool.getrange);
+ord = round(log10(r));
+if ord>1
+    cp(1)=round(cp(1));
+end
+range(1)=cp(1);
+W=diff(range);
+L=mean(range);
+if W>0 && range(1)>=Xlims(1)
+    setWL(tool,W,L)
+end
+end
+
+function newUpperRangePosition(src,evnt,hObject,tool)
+cp = get(hObject,'CurrentPoint'); cp=[cp(1,1) cp(1,2)];
+range=get(tool.handles.Axes,'Clim');
+Xlims=get(hObject,'Xlim');
+r=double(tool.getrange);
+ord = round(log10(r));
+if ord>1
+    cp(1)=round(cp(1));
+end
+range(2)=cp(1);
+W=diff(range);
+L=mean(range);
+if W>0 && range(2)<=Xlims(2)
+    setWL(tool,W,L)
+end
+end
+
+function newLevelRangePosition(src,evnt,hObject,tool)
+cp = get(hObject,'CurrentPoint'); cp=[cp(1,1) cp(1,2)];
+range=get(tool.handles.Axes,'Clim');
+Xlims=get(hObject,'Xlim');
+r=double(tool.getrange);
+ord = round(log10(r));
+if ord>1
+    cp(1)=round(cp(1));
+end
+L=cp(1);
+W=diff(range);
+if L>=Xlims(1) && L<=Xlims(2)
+    setWL(tool,W,L)
+end
+end
+
+function adjustContrastMouse(src,evnt,bp,hObject,tool,W,L)
+cp = get(0,'PointerLocation');
+SS=get( 0, 'Screensize' ); SS=SS(end-1:end); %Get the screen size
+d=round(cp-bp)./SS;
+r=tool.getrange;
+WS=tool.windowSpeed;
+W2=W+r*d(1)*WS; L=L-r*d(2)*WS;
+if W2>0
+    W=W2;
+else
+    W=.001*W;
+end
+
+ord = round(log10(r));
+if ord>1
+    W=ceil(W);
+    L=round(L);
+end
+
+setWL(tool,W,L)
+end
+
+function adjustZoomMouse(src,~,bp,hObject,tool,xlims,ylims,bpA)
+
+%get the zoom factor
+cp = get(0,'PointerLocation');
+d=cp(2)-bp(2);  %
+zfactor = 1; %zoom percentage per change in screen pixels
+resize = 100 + d*zfactor;   %zoom percentage
+
+%get the old center point
+cold = [xlims(1)+diff(xlims)/2 ylims(1)+diff(ylims)/2];
+
+%get the direction vector from old center to the clicked point
+dir = cold-bpA;
+pfactor = 100; %zoom percentage at which clicked point becomes the new center
+
+%rescale the dir vector according to ratio between resize and pfactor
+dir = (dir*((resize-100)/pfactor));
+
+%get the new center
+cx = cold(1) + dir(1);
+cy = cold(2) + dir(2);
+
+%get the new width
+newXwidth = diff(xlims)* (resize/100);
+newYwidth = diff(ylims)* (resize/100);
+
+%set the new axis limits
+xlims = [cx-newXwidth/2 cx+newXwidth/2];
+ylims = [cy-newYwidth/2 cy+newYwidth/2];
+if resize > 0
+    set(hObject,'Xlim',xlims,'Ylim',ylims)
+end
+
+end
+
+function adjustPanMouse(src,evnt,bp,hObject,xlims,ylims,scale)
+cp = get(0,'PointerLocation');
+V = get(hObject,'View');
+d = scale*(bp-cp);
+if V(1)==-90
+    d(1) = -d(1);
+    d = d([2 1]);
+elseif V(1)==90
+    d(2) = -d(2);
+    d = d([2 1]);
+end
+set(hObject,'Xlim',xlims+d(1),'Ylim',ylims-d(2))
+end
+
+function buttonUpFunction(src,evnt,tool,WBMF_old,WBUF_old)
+
+setptr(tool.handles.fig,'arrow');
+set(src,'WindowButtonMotionFcn',WBMF_old,'WindowButtonUpFcn',WBUF_old);
+
+end
+
+function getImageInfo(src,evnt,tool)
+% if Mouse over Mask Selection button
+current_object = hittest;
+setmaskstatistics(tool,current_object)
+
+h = tool.getHandles;
+if ~isequal(h.Axes,current_object) && ~isequal(h.I,current_object) && ~isequal(h.mask,current_object)
+    set(h.Info,'String','(x,y) val')
+    return
+end
+
+pos=round(get(h.Axes,'CurrentPoint'));
+pos=pos(1,1:2);
+n=round(get(h.Slider,'value'));
+if n==0
+    n=1;
+end
+
+posdim = setdiff(1:3, tool.viewplane);
+if pos(1)>0 && pos(1)<=size(tool.I{tool.Nvol},posdim(2)) && pos(2)>0 && pos(2)<=size(tool.I{tool.Nvol},posdim(1))
+    switch tool.viewplane
+        case 1
+            set(h.Info,'String',['(' num2str(pos(1)) ',' num2str(pos(2)) ') ' num2str(tool.I{tool.Nvol}(n,pos(2),pos(1),min(end,tool.Ntime)))])
+        case 2
+            set(h.Info,'String',['(' num2str(pos(1)) ',' num2str(pos(2)) ') ' num2str(tool.I{tool.Nvol}(pos(2),n,pos(1),min(end,tool.Ntime)))])
+        case 3
+            set(h.Info,'String',['(' num2str(pos(1)) ',' num2str(pos(2)) ') ' num2str(tool.I{tool.Nvol}(pos(2),pos(1),n,min(end,tool.Ntime)))])
+    end
+    notify(tool,'newMousePos')
+else
+    set(h.Info,'String','(x,y) val')
+end
+
+
+
+end
+
+function panelResizeFunction(hObject,events,tool,w,h,wbutt)
+    hh = tool.getHandles;
+    try
+    units=get(hh.Panels.Large,'Units');
+    set(hh.Panels.Large,'Units','Pixels')
+    pos=get(hh.Panels.Large,'Position');
+    set(hh.Panels.Large,'Units',units)
+    if isfield(hh.Tools,'Hist') && get(hh.Tools.Hist,'value')
+        set(hh.Panels.Image,'Position',[w w pos(3)-2*w pos(4)-2*w-h])
+    else
+        set(hh.Panels.Image,'Position',[w w max(0,pos(3)-2*w) max(0,pos(4)-2*w)])
+    end
+    %set(h.Panels.Image,'Position',[w w pos(3)-2*w pos(4)-2*w])
+    set(hh.Panels.Hist,'Position',[w max(0,pos(4)-w-h) max(0,pos(3)-2*w) h])
+    set(hh.Panels.Tools,'Position',[0 max(0,pos(4)-w) pos(3) w])
+    set(hh.Panels.ROItools,'Position',[max(0,pos(3)-w)  w w max(0,pos(4)-2*w)])
+    set(hh.Panels.Slider,'Position',[0 w w max(0,pos(4)-2*w)])
+    set(hh.Panels.Info,'Position',[0 0 pos(3) w])
+    axis(hh.Axes,'fill');
+    buff=(w-wbutt)/2;
+    pos=get(hh.Panels.ROItools,'Position');
+    set(hh.Tools.Help,'Position',[buff pos(4)-wbutt-buff wbutt wbutt]);
+    
+    for islct=1:5
+        set(hh.Tools.maskSelected(islct),'Position',[buff pos(4)-wbutt-buff-islct*wbutt wbutt wbutt]);
+    end
+    
+    set(hh.Tools.maskLock,'Position',[buff pos(4)-wbutt-buff-(islct+1)*wbutt wbutt wbutt]);
+    set(hh.Tools.maskStats,'Position',[buff pos(4)-wbutt-buff-(islct+2)*wbutt wbutt wbutt]);
+
+    set(hh.Axes,'XLimMode','manual','YLimMode','manual');
+
+    end
+end
+
+function icon = makeToolbarIconFromPNG(filename)
+% makeToolbarIconFromPNG  Creates an icon with transparent
+%   background from a PNG image.
+
+%   Copyright 2004 The MathWorks, Inc.  
+%   $Revision: 1.1.8.1 $  $Date: 2004/08/10 01:50:31 $
+
+  % Read image and alpha channel if there is one.
+  [icon,map,alpha] = imread(filename);
+
+  % If there's an alpha channel, the transparent values are 0.  For an RGB
+  % image the transparent pixels are [0, 0, 0].  Otherwise the background is
+  % cyan for indexed images.
+  if (ndims(icon) == 3) % RGB
+
+    idx = 0;
+    if ~isempty(alpha)
+      mask = alpha == idx;
+    else
+      mask = icon==idx; 
+    end
+    
+  else % indexed
+    
+    % Look through the colormap for the background color.
+    if isempty(map), idx=1; icon = im2double(repmat(icon, [1 1 3])); return; end
+    for i=1:size(map,1)
+      if all(map(i,:) == [0 1 1])
+        idx = i;
+        break;
+      end
+    end
+    
+    mask = icon==(idx-1); % Zero based.
+    icon = ind2rgb(icon,map);
+    
+  end
+  
+  % Apply the mask.
+  icon = im2double(icon);
+  
+  for p = 1:3
+    
+    tmp = icon(:,:,p);
+    if ndims(mask)==3
+        tmp(mask(:,:,p))=NaN;
+    else
+        tmp(mask) = NaN;
+    end
+    icon(:,:,p) = tmp;
+    
+  end
+
+end
+
+function ShowHistogram(hObject,evnt,tool,w,h)
+% unselect button to prevent activation with spacebar
+set(hObject, 'Enable', 'off');
+drawnow;
+set(hObject, 'Enable', 'on');
+
+    hh = tool.getHandles;
+set(hh.Panels.Large,'Units','Pixels')
+pos=get(hh.Panels.Large,'Position');
+set(hh.Panels.Large,'Units','normalized')
+
+if get(hh.Tools.Hist,'value')
+    set(hh.Panels.Image,'Position',[w w pos(3)-2*w pos(4)-2*w-h])
+else
+    set(hh.Panels.Image,'Position',[w w pos(3)-2*w pos(4)-2*w])
+end
+axis(hh.Axes,'fill');
+showSlice(tool)
+
+end
+
+function fig = getParentFigure(fig)
+% if the object is a figure or figure descendent, return the
+% figure. Otherwise return [].
+while ~isempty(fig) & ~strcmp('figure', get(fig,'type'))
+    fig = get(fig,'parent');
+end
+end
+
+function overAxes = isMouseOverAxes(ha)
+%This function checks if the mouse is currently hovering over the axis in
+%question. hf is the handle to the figure, ha is the handle to the axes.
+%This code allows the axes to be embedded in any size heirarchy of
+%uipanels.
+
+point = get(ha,'CurrentPoint');
+x = point(1,1); y = point(1,2);
+xlims = get(ha,'Xlim');
+ylims = get(ha,'Ylim');
+
+overAxes = x>=xlims(1) & x<=xlims(2) & y>=ylims(1) & y<=ylims(2);
+
+
+
+end
+
+function displayHelp(hObject,evnt,tool)
+%%
+msg = {'imtool3D, written by Justin Solomon',...
+       'justin.solomon@duke.edu',...
+       'adapted by Tanguy Duval',...
+       'https://github.com/tanguyduval/imtool3D_td',...
+       '------------------------------------------',...
+       '',...
+       'KEYBOARD SHORTCUTS:',...
+       'Left/right arrows        navigate through time (4th dimension)',...
+       'Top/bottom arrows        navigate through volumes (5th dimension)',...
+       'Middle (shift+) Click and drag    Zoom in/out',...
+       'Left   (ctrl+)  Click and drag    Contrast/Brightness',...
+       'Right  Click and drag    Pan',...
+       '',...
+       'Spacebar                 Show/hide mask',...
+       '[B]                      Toolbrush ',...
+       '                           Middle click and drag to change diameter',...
+       '                           Right click to erase',...
+       '[S]                      Smart Toolbrush',...
+       '[Z]                      Undo mask',...
+       '[1]                      Select mask label 1',...
+       '[2]                      Select mask label 2',...
+       '[...]'};
+   h = msgbox(msg);
+   set(findall(h,'Type','Text'),'FontName','FixedWidth');
+   Pos = get(h,'Position'); Pos(3) = 450;
+   set(h,'Position',Pos)
+end
+
+function pos = getPixelPosition(h)
+oldUnits = get(h,'Units');
+set(h,'Units','Pixels');
+pos = get(h,'Position');
+set(h,'Units',oldUnits);
+end
+
+function togglebutton(h)
+set(h,'Value',~get(h,'Value'))
+fun = get(h,'Callback');
+fun(h,1)
+end
+
+function [p,ellipse]=phantom3d(varargin)
+%PHANTOM3D Three-dimensional analogue of MATLAB Shepp-Logan phantom
+%   P = PHANTOM3D(DEF,N) generates a 3D head phantom that can   
+%   be used to test 3-D reconstruction algorithms.
+%
+%   DEF is a string that specifies the type of head phantom to generate.
+%   Valid values are: 
+%         
+%      'Shepp-Logan'            A test image used widely by researchers in
+%                               tomography
+%      'Modified Shepp-Logan'   (default) A variant of the Shepp-Logan phantom
+%                               in which the contrast is improved for better  
+%                               visual perception.
+%
+%   N is a scalar that specifies the grid size of P.
+%   If you omit the argument, N defaults to 64.
+% 
+%   P = PHANTOM3D(E,N) generates a user-defined phantom, where each row
+%   of the matrix E specifies an ellipsoid in the image.  E has ten columns,
+%   with each column containing a different parameter for the ellipsoids:
+%   
+%     Column 1:  A      the additive intensity value of the ellipsoid
+%     Column 2:  a      the length of the x semi-axis of the ellipsoid 
+%     Column 3:  b      the length of the y semi-axis of the ellipsoid
+%     Column 4:  c      the length of the z semi-axis of the ellipsoid
+%     Column 5:  x0     the x-coordinate of the center of the ellipsoid
+%     Column 6:  y0     the y-coordinate of the center of the ellipsoid
+%     Column 7:  z0     the z-coordinate of the center of the ellipsoid
+%     Column 8:  phi    phi Euler angle (in degrees) (rotation about z-axis)
+%     Column 9:  theta  theta Euler angle (in degrees) (rotation about x-axis)
+%     Column 10: psi    psi Euler angle (in degrees) (rotation about z-axis)
+%
+%   For purposes of generating the phantom, the domains for the x-, y-, and 
+%   z-axes span [-1,1].  Columns 2 through 7 must be specified in terms
+%   of this range.
+%
+%   [P,E] = PHANTOM3D(...) returns the matrix E used to generate the phantom.
+%
+%   Class Support
+%   -------------
+%   All inputs must be of class double.  All outputs are of class double.
+%
+%   Remarks
+%   -------
+%   For any given voxel in the output image, the voxel's value is equal to the
+%   sum of the additive intensity values of all ellipsoids that the voxel is a 
+%   part of.  If a voxel is not part of any ellipsoid, its value is 0.  
+%
+%   The additive intensity value A for an ellipsoid can be positive or negative;
+%   if it is negative, the ellipsoid will be darker than the surrounding pixels.
+%   Note that, depending on the values of A, some voxels may have values outside
+%   the range [0,1].
+%    
+%   Example
+%   -------
+%        ph = phantom3d(128);
+%        figure, imshow(squeeze(ph(64,:,:)))
+%
+%   Copyright 2005 Matthias Christian Schabel (matthias @ stanfordalumni . org)
+%   University of Utah Department of Radiology
+%   Utah Center for Advanced Imaging Research
+%   729 Arapeen Drive
+%   Salt Lake City, UT 84108-1218
+%   
+%   This code is released under the Gnu Public License (GPL). For more information, 
+%   see : http://www.gnu.org/copyleft/gpl.html
+%
+%   Portions of this code are based on phantom.m, copyrighted by the Mathworks
+%
+[ellipse,n] = parse_inputs(varargin{:});
+p = zeros([n n n]);
+rng =  ( (0:n-1)-(n-1)/2 ) / ((n-1)/2); 
+[x,y,z] = meshgrid(rng,rng,rng);
+coord = [flatten(x); flatten(y); flatten(z)];
+p = flatten(p);
+for k = 1:size(ellipse,1)    
+   A = ellipse(k,1);            % Amplitude change for this ellipsoid
+   asq = ellipse(k,2)^2;        % a^2
+   bsq = ellipse(k,3)^2;        % b^2
+   csq = ellipse(k,4)^2;        % c^2
+   x0 = ellipse(k,5);           % x offset
+   y0 = ellipse(k,6);           % y offset
+   z0 = ellipse(k,7);           % z offset
+   phi = ellipse(k,8)*pi/180;   % first Euler angle in radians
+   theta = ellipse(k,9)*pi/180; % second Euler angle in radians
+   psi = ellipse(k,10)*pi/180;  % third Euler angle in radians
+   
+   cphi = cos(phi);
+   sphi = sin(phi);
+   ctheta = cos(theta);
+   stheta = sin(theta);
+   cpsi = cos(psi);
+   spsi = sin(psi);
+   
+   % Euler rotation matrix
+   alpha = [cpsi*cphi-ctheta*sphi*spsi   cpsi*sphi+ctheta*cphi*spsi  spsi*stheta;
+            -spsi*cphi-ctheta*sphi*cpsi  -spsi*sphi+ctheta*cphi*cpsi cpsi*stheta;
+            stheta*sphi                  -stheta*cphi                ctheta];        
+   
+   % rotated ellipsoid coordinates
+   coordp = alpha*coord;
+   
+   idx = find((coordp(1,:)-x0).^2./asq + (coordp(2,:)-y0).^2./bsq + (coordp(3,:)-z0).^2./csq <= 1);
+   p(idx) = p(idx) + A;
+end
+p = reshape(p,[n n n]);
+end
+function out = flatten(in)
+out = reshape(in,[1 prod(size(in))]);
+end
+   
+   
+function [e,n] = parse_inputs(varargin)
+%  e is the m-by-10 array which defines ellipsoids
+%  n is the size of the phantom brain image
+n = 128;     % The default size
+e = [];
+defaults = {'shepp-logan', 'modified shepp-logan', 'yu-ye-wang'};
+for i=1:nargin
+   if ischar(varargin{i})         % Look for a default phantom
+      def = lower(varargin{i});
+      idx = strmatch(def, defaults);
+      if isempty(idx)
+         eid = sprintf('Images:%s:unknownPhantom',mfilename);
+         msg = 'Unknown default phantom selected.';
+         error(eid,'%s',msg);
+      end
+      switch defaults{idx}
+      case 'shepp-logan'
+         e = shepp_logan;
+      case 'modified shepp-logan'
+         e = modified_shepp_logan;
+      case 'yu-ye-wang'
+         e = yu_ye_wang;
+      end
+   elseif numel(varargin{i})==1 
+      n = varargin{i};            % a scalar is the image size
+   elseif ndims(varargin{i})==2 && size(varargin{i},2)==10 
+      e = varargin{i};            % user specified phantom
+   else
+      eid = sprintf('Images:%s:invalidInputArgs',mfilename);
+      msg = 'Invalid input arguments.';
+      error(eid,'%s',msg);
+   end
+end
+% ellipse is not yet defined
+if isempty(e)                    
+   e = modified_shepp_logan;
+end
+end
+%%%%%%%%%%%%%%%%%%%%%%%%%%%%%
+%  Default head phantoms:   %
+%%%%%%%%%%%%%%%%%%%%%%%%%%%%%
+function e = shepp_logan
+e = modified_shepp_logan;
+e(:,1) = [1 -.98 -.02 -.02 .01 .01 .01 .01 .01 .01];
+end
+      
+function e = modified_shepp_logan
+%
+%   This head phantom is the same as the Shepp-Logan except 
+%   the intensities are changed to yield higher contrast in
+%   the image.  Taken from Toft, 199-200.
+%      
+%         A      a     b     c     x0      y0      z0    phi  theta    psi
+%        -----------------------------------------------------------------
+e =    [  1  .6900  .920  .810      0       0       0      0      0      0
+        -.8  .6624  .874  .780      0  -.0184       0      0      0      0
+        -.2  .1100  .310  .220    .22       0       0    -18      0     10
+        -.2  .1600  .410  .280   -.22       0       0     18      0     10
+         .1  .2100  .250  .410      0     .35    -.15      0      0      0
+         .1  .0460  .046  .050      0      .1     .25      0      0      0
+         .1  .0460  .046  .050      0     -.1     .25      0      0      0
+         .1  .0460  .023  .050   -.08   -.605       0      0      0      0
+         .1  .0230  .023  .020      0   -.606       0      0      0      0
+         .1  .0230  .046  .020    .06   -.605       0      0      0      0 ];
+       
+end
+          
+function e = yu_ye_wang
+%
+%   Yu H, Ye Y, Wang G, Katsevich-Type Algorithms for Variable Radius Spiral Cone-Beam CT
+%      
+%         A      a     b     c     x0      y0      z0    phi  theta    psi
+%        -----------------------------------------------------------------
+e =    [  1  .6900  .920  .900      0       0       0      0      0      0
+        -.8  .6624  .874  .880      0       0       0      0      0      0
+        -.2  .4100  .160  .210   -.22       0    -.25    108      0      0
+        -.2  .3100  .110  .220    .22       0    -.25     72      0      0
+         .2  .2100  .250  .500      0     .35    -.25      0      0      0
+         .2  .0460  .046  .046      0      .1    -.25      0      0      0
+         .1  .0460  .023  .020   -.08    -.65    -.25      0      0      0
+         .1  .0460  .023  .020    .06    -.65    -.25     90      0      0
+         .2  .0560  .040  .100    .06   -.105    .625     90      0      0
+        -.2  .0560  .056  .100      0    .100    .625      0      0      0 ];
+       
 end